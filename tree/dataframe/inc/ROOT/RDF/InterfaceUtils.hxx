// Author: Enrico Guiraud, Danilo Piparo CERN  02/2018

/*************************************************************************
 * Copyright (C) 1995-2018, Rene Brun and Fons Rademakers.               *
 * All rights reserved.                                                  *
 *                                                                       *
 * For the licensing terms see $ROOTSYS/LICENSE.                         *
 * For the list of contributors see $ROOTSYS/README/CREDITS.             *
 *************************************************************************/

#ifndef ROOT_RDF_TINTERFACE_UTILS
#define ROOT_RDF_TINTERFACE_UTILS

#include "RColumnRegister.hxx"
#include <ROOT/RDF/RAction.hxx>
#include <ROOT/RDF/ActionHelpers.hxx> // for BuildAction
#include <ROOT/RDF/RColumnRegister.hxx>
#include <ROOT/RDF/RDefine.hxx>
#include <ROOT/RDF/RDefinePerSample.hxx>
#include <ROOT/RDF/RFilter.hxx>
#include <ROOT/RDF/Utils.hxx>
#include <ROOT/RDF/RJittedAction.hxx>
#include <ROOT/RDF/RJittedDefine.hxx>
#include <ROOT/RDF/RJittedFilter.hxx>
#include <ROOT/RDF/RJittedVariation.hxx>
#include <ROOT/RDF/RLoopManager.hxx>
#include <ROOT/RStringView.hxx>
#include <ROOT/RDF/RVariation.hxx>
#include <ROOT/TypeTraits.hxx>
#include <TError.h> // gErrorIgnoreLevel
#include <TH1.h>
#include <TROOT.h> // IsImplicitMTEnabled

#include <deque>
#include <functional>
#include <map>
#include <memory>
#include <string>
#include <type_traits>
#include <typeinfo>
#include <vector>
#include <unordered_map>

class TObjArray;
class TTree;
namespace ROOT {
namespace Detail {
namespace RDF {
class RNodeBase;
}
}
namespace RDF {
template <typename T>
class RResultPtr;
template<typename T, typename V>
class RInterface;
using RNode = RInterface<::ROOT::Detail::RDF::RNodeBase, void>;
class RDataSource;
} // namespace RDF

} // namespace ROOT

/// \cond HIDDEN_SYMBOLS

namespace ROOT {
namespace Internal {
namespace RDF {
using namespace ROOT::Detail::RDF;
using namespace ROOT::RDF;
namespace TTraits = ROOT::TypeTraits;

ColumnNames_t GetTopLevelBranchNames(TTree &t);

std::string DemangleTypeIdName(const std::type_info &typeInfo);

ColumnNames_t
ConvertRegexToColumns(const ColumnNames_t &colNames, std::string_view columnNameRegexp, std::string_view callerName);

/// An helper object that sets and resets gErrorIgnoreLevel via RAII.
class RIgnoreErrorLevelRAII {
private:
   int fCurIgnoreErrorLevel = gErrorIgnoreLevel;

public:
   RIgnoreErrorLevelRAII(int errorIgnoreLevel) { gErrorIgnoreLevel = errorIgnoreLevel; }
   ~RIgnoreErrorLevelRAII() { gErrorIgnoreLevel = fCurIgnoreErrorLevel; }
};

/****** BuildAction overloads *******/

// clang-format off
/// This namespace defines types to be used for tag dispatching in RInterface.
namespace ActionTags {
struct Histo1D{};
struct Histo2D{};
struct Histo3D{};
struct HistoND{};
struct Graph{};
struct Profile1D{};
struct Profile2D{};
struct Min{};
struct Max{};
struct Sum{};
struct Mean{};
struct Fill{};
struct StdDev{};
struct Display{};
struct Snapshot{};
struct Book{};
}
// clang-format on

template <typename T, bool ISV6HISTO = std::is_base_of<TH1, std::decay_t<T>>::value>
struct HistoUtils {
   static void SetCanExtendAllAxes(T &h) { h.SetCanExtend(::TH1::kAllAxes); }
   static bool HasAxisLimits(T &h)
   {
      auto xaxis = h.GetXaxis();
      return !(xaxis->GetXmin() == 0. && xaxis->GetXmax() == 0.);
   }
};

template <typename T>
struct HistoUtils<T, false> {
   static void SetCanExtendAllAxes(T &) {}
   static bool HasAxisLimits(T &) { return true; }
};

// Generic filling (covers Histo2D, Histo3D, HistoND, Profile1D and Profile2D actions, with and without weights)
template <typename... ColTypes, typename ActionTag, typename ActionResultType, typename PrevNodeType>
std::unique_ptr<RActionBase>
BuildAction(const ColumnNames_t &bl, const std::shared_ptr<ActionResultType> &h, const unsigned int nSlots,
            std::shared_ptr<PrevNodeType> prevNode, ActionTag, const RColumnRegister &colRegister)
{
   using Helper_t = FillParHelper<ActionResultType>;
   using Action_t = RAction<Helper_t, PrevNodeType, TTraits::TypeList<ColTypes...>>;
   return std::make_unique<Action_t>(Helper_t(h, nSlots), bl, std::move(prevNode), colRegister);
}

// Histo1D filling (must handle the special case of distinguishing FillParHelper and FillHelper
template <typename... ColTypes, typename PrevNodeType>
std::unique_ptr<RActionBase>
BuildAction(const ColumnNames_t &bl, const std::shared_ptr<::TH1D> &h, const unsigned int nSlots,
            std::shared_ptr<PrevNodeType> prevNode, ActionTags::Histo1D, const RColumnRegister &colRegister)
{
   auto hasAxisLimits = HistoUtils<::TH1D>::HasAxisLimits(*h);

   if (hasAxisLimits) {
      using Helper_t = FillParHelper<::TH1D>;
      using Action_t = RAction<Helper_t, PrevNodeType, TTraits::TypeList<ColTypes...>>;
      return std::make_unique<Action_t>(Helper_t(h, nSlots), bl, std::move(prevNode), colRegister);
   } else {
      using Helper_t = FillHelper;
      using Action_t = RAction<Helper_t, PrevNodeType, TTraits::TypeList<ColTypes...>>;
      return std::make_unique<Action_t>(Helper_t(h, nSlots), bl, std::move(prevNode), colRegister);
   }
}

template <typename... ColTypes, typename PrevNodeType>
std::unique_ptr<RActionBase>
BuildAction(const ColumnNames_t &bl, const std::shared_ptr<TGraph> &g, const unsigned int nSlots,
            std::shared_ptr<PrevNodeType> prevNode, ActionTags::Graph, const RColumnRegister &colRegister)
{
   using Helper_t = FillTGraphHelper;
   using Action_t = RAction<Helper_t, PrevNodeType, TTraits::TypeList<ColTypes...>>;
   return std::make_unique<Action_t>(Helper_t(g, nSlots), bl, std::move(prevNode), colRegister);
}

// Min action
template <typename ColType, typename PrevNodeType, typename ActionResultType>
std::unique_ptr<RActionBase>
BuildAction(const ColumnNames_t &bl, const std::shared_ptr<ActionResultType> &minV, const unsigned int nSlots,
            std::shared_ptr<PrevNodeType> prevNode, ActionTags::Min, const RColumnRegister &colRegister)
{
   using Helper_t = MinHelper<ActionResultType>;
   using Action_t = RAction<Helper_t, PrevNodeType, TTraits::TypeList<ColType>>;
   return std::make_unique<Action_t>(Helper_t(minV, nSlots), bl, std::move(prevNode), colRegister);
}

// Max action
template <typename ColType, typename PrevNodeType, typename ActionResultType>
std::unique_ptr<RActionBase>
BuildAction(const ColumnNames_t &bl, const std::shared_ptr<ActionResultType> &maxV, const unsigned int nSlots,
            std::shared_ptr<PrevNodeType> prevNode, ActionTags::Max, const RColumnRegister &colRegister)
{
   using Helper_t = MaxHelper<ActionResultType>;
   using Action_t = RAction<Helper_t, PrevNodeType, TTraits::TypeList<ColType>>;
   return std::make_unique<Action_t>(Helper_t(maxV, nSlots), bl, std::move(prevNode), colRegister);
}

// Sum action
template <typename ColType, typename PrevNodeType, typename ActionResultType>
std::unique_ptr<RActionBase>
BuildAction(const ColumnNames_t &bl, const std::shared_ptr<ActionResultType> &sumV, const unsigned int nSlots,
            std::shared_ptr<PrevNodeType> prevNode, ActionTags::Sum, const RColumnRegister &colRegister)
{
   using Helper_t = SumHelper<ActionResultType>;
   using Action_t = RAction<Helper_t, PrevNodeType, TTraits::TypeList<ColType>>;
   return std::make_unique<Action_t>(Helper_t(sumV, nSlots), bl, std::move(prevNode), colRegister);
}

// Mean action
template <typename ColType, typename PrevNodeType>
std::unique_ptr<RActionBase>
BuildAction(const ColumnNames_t &bl, const std::shared_ptr<double> &meanV, const unsigned int nSlots,
            std::shared_ptr<PrevNodeType> prevNode, ActionTags::Mean, const RColumnRegister &colRegister)
{
   using Helper_t = MeanHelper;
   using Action_t = RAction<Helper_t, PrevNodeType, TTraits::TypeList<ColType>>;
   return std::make_unique<Action_t>(Helper_t(meanV, nSlots), bl, std::move(prevNode), colRegister);
}

// Standard Deviation action
template <typename ColType, typename PrevNodeType>
std::unique_ptr<RActionBase>
BuildAction(const ColumnNames_t &bl, const std::shared_ptr<double> &stdDeviationV, const unsigned int nSlots,
            std::shared_ptr<PrevNodeType> prevNode, ActionTags::StdDev, const RColumnRegister &colRegister)
{
   using Helper_t = StdDevHelper;
   using Action_t = RAction<Helper_t, PrevNodeType, TTraits::TypeList<ColType>>;
   return std::make_unique<Action_t>(Helper_t(stdDeviationV, nSlots), bl, prevNode, colRegister);
}

// Display action
template <typename... ColTypes, typename PrevNodeType>
std::unique_ptr<RActionBase> BuildAction(const ColumnNames_t &bl, const std::shared_ptr<RDisplay> &d,
                                         const unsigned int, std::shared_ptr<PrevNodeType> prevNode,
                                         ActionTags::Display, const RDFInternal::RColumnRegister &colRegister)
{
   using Helper_t = DisplayHelper<PrevNodeType>;
   using Action_t = RAction<Helper_t, PrevNodeType, TTraits::TypeList<ColTypes...>>;
   return std::make_unique<Action_t>(Helper_t(d, prevNode), bl, prevNode, colRegister);
}

struct SnapshotHelperArgs {
   std::string fFileName;
   std::string fDirName;
   std::string fTreeName;
   std::vector<std::string> fOutputColNames;
   ROOT::RDF::RSnapshotOptions fOptions;
};

// Snapshot action
template <typename... ColTypes, typename PrevNodeType>
std::unique_ptr<RActionBase>
BuildAction(const ColumnNames_t &colNames, const std::shared_ptr<SnapshotHelperArgs> &snapHelperArgs,
            const unsigned int nSlots, std::shared_ptr<PrevNodeType> prevNode, ActionTags::Snapshot,
            const RColumnRegister &colRegister)
{
   const auto &filename = snapHelperArgs->fFileName;
   const auto &dirname = snapHelperArgs->fDirName;
   const auto &treename = snapHelperArgs->fTreeName;
   const auto &outputColNames = snapHelperArgs->fOutputColNames;
   const auto &options = snapHelperArgs->fOptions;

   std::unique_ptr<RActionBase> actionPtr;
   if (!ROOT::IsImplicitMTEnabled()) {
      // single-thread snapshot
      using Helper_t = SnapshotHelper<ColTypes...>;
      using Action_t = RAction<Helper_t, PrevNodeType>;
      actionPtr.reset(new Action_t(Helper_t(filename, dirname, treename, colNames, outputColNames, options), colNames,
                                   prevNode, colRegister));
   } else {
      // multi-thread snapshot
      using Helper_t = SnapshotHelperMT<ColTypes...>;
      using Action_t = RAction<Helper_t, PrevNodeType>;
      actionPtr.reset(new Action_t(Helper_t(nSlots, filename, dirname, treename, colNames, outputColNames, options),
                                   colNames, prevNode, colRegister));
   }
   return actionPtr;
}

// Book with custom helper type
template <typename... ColTypes, typename PrevNodeType, typename Helper_t>
std::unique_ptr<RActionBase>
BuildAction(const ColumnNames_t &bl, const std::shared_ptr<Helper_t> &h, const unsigned int /*nSlots*/,
            std::shared_ptr<PrevNodeType> prevNode, ActionTags::Book, const RColumnRegister &colRegister)
{
   using Action_t = RAction<Helper_t, PrevNodeType, TTraits::TypeList<ColTypes...>>;
   return std::make_unique<Action_t>(Helper_t(std::move(*h)), bl, std::move(prevNode), colRegister);
}

/****** end BuildAndBook ******/

template <typename Filter>
void CheckFilter(Filter &)
{
   using FilterRet_t = typename RDF::CallableTraits<Filter>::ret_type;
   static_assert(std::is_convertible<FilterRet_t, bool>::value,
                 "filter expression returns a type that is not convertible to bool");
}

ColumnNames_t FilterArraySizeColNames(const ColumnNames_t &columnNames, const std::string &action);

void CheckValidCppVarName(std::string_view var, const std::string &where);

void CheckForRedefinition(const std::string &where, std::string_view definedCol, const RColumnRegister &customCols,
                          const ColumnNames_t &treeColumns, const ColumnNames_t &dataSourceColumns);

void CheckForDefinition(const std::string &where, std::string_view definedColView, const RColumnRegister &customCols,
                        const ColumnNames_t &treeColumns, const ColumnNames_t &dataSourceColumns);

std::string PrettyPrintAddr(const void *const addr);

std::shared_ptr<RJittedFilter> BookFilterJit(std::shared_ptr<RNodeBase> *prevNodeOnHeap, std::string_view name,
                                             std::string_view expression, const ColumnNames_t &branches,
                                             const RColumnRegister &customCols, TTree *tree, RDataSource *ds);

std::shared_ptr<RJittedDefine> BookDefineJit(std::string_view name, std::string_view expression, RLoopManager &lm,
                                             RDataSource *ds, const RColumnRegister &customCols,
                                             const ColumnNames_t &branches, std::shared_ptr<RNodeBase> *prevNodeOnHeap);

std::shared_ptr<RJittedDefine> BookDefinePerSampleJit(std::string_view name, std::string_view expression,
                                                      RLoopManager &lm, const RColumnRegister &customCols,
                                                      std::shared_ptr<RNodeBase> *upcastNodeOnHeap);

std::shared_ptr<RJittedVariation>
BookVariationJit(const std::vector<std::string> &colNames, std::string_view variationName,
                 const std::vector<std::string> &variationTags, std::string_view expression, RLoopManager &lm,
                 RDataSource *ds, const RColumnRegister &colRegister, const ColumnNames_t &branches,
                 std::shared_ptr<RNodeBase> *upcastNodeOnHeap);

std::string JitBuildAction(const ColumnNames_t &bl, std::shared_ptr<RDFDetail::RNodeBase> *prevNode,
                           const std::type_info &art, const std::type_info &at, void *rOnHeap, TTree *tree,
                           const unsigned int nSlots, const RColumnRegister &colRegister, RDataSource *ds,
                           std::weak_ptr<RJittedAction> *jittedActionOnHeap);

// Allocate a weak_ptr on the heap, return a pointer to it. The user is responsible for deleting this weak_ptr.
// This function is meant to be used by RInterface's methods that book code for jitting.
// The problem it solves is that we generate code to be lazily jitted with the addresses of certain objects in them,
// and we need to check those objects are still alive when the generated code is finally jitted and executed.
// So we pass addresses to weak_ptrs allocated on the heap to the jitted code, which is then responsible for
// the deletion of the weak_ptr object.
template <typename T>
std::weak_ptr<T> *MakeWeakOnHeap(const std::shared_ptr<T> &shPtr)
{
   return new std::weak_ptr<T>(shPtr);
}

// Same as MakeWeakOnHeap, but create a shared_ptr that makes sure the object is definitely kept alive.
template <typename T>
std::shared_ptr<T> *MakeSharedOnHeap(const std::shared_ptr<T> &shPtr)
{
   return new std::shared_ptr<T>(shPtr);
}

bool AtLeastOneEmptyString(const std::vector<std::string_view> strings);

/// Take a shared_ptr<AnyNodeType> and return a shared_ptr<RNodeBase>.
/// This works for RLoopManager nodes as well as filters and ranges.
std::shared_ptr<RNodeBase> UpcastNode(std::shared_ptr<RNodeBase> ptr);

ColumnNames_t GetValidatedColumnNames(RLoopManager &lm, const unsigned int nColumns, const ColumnNames_t &columns,
                                      const RColumnRegister &validDefines, RDataSource *ds);

std::vector<std::string> GetValidatedArgTypes(const ColumnNames_t &colNames, const RColumnRegister &colRegister,
                                              TTree *tree, RDataSource *ds, const std::string &context,
                                              bool vector2rvec);

std::vector<bool> FindUndefinedDSColumns(const ColumnNames_t &requestedCols, const ColumnNames_t &definedDSCols);

template <typename T>
void AddDSColumnsHelper(const std::string &colName, RLoopManager &lm, RDataSource &ds, RColumnRegister &colRegister)
{
   if (colRegister.HasName(colName) || !ds.HasColumn(colName) || lm.HasDSValuePtrs(colName))
      return;

   const auto valuePtrs = ds.GetColumnReaders<T>(colName);
   if (!valuePtrs.empty()) {
      // we are using the old GetColumnReaders mechanism
      std::vector<void*> typeErasedValuePtrs(valuePtrs.begin(), valuePtrs.end());
      lm.AddDSValuePtrs(colName, std::move(typeErasedValuePtrs));
   }
}

/// Take list of column names that must be defined, current map of custom columns, current list of defined column names,
/// and return a new map of custom columns (with the new datasource columns added to it)
template <typename... ColumnTypes>
void AddDSColumns(const std::vector<std::string> &requiredCols, RLoopManager &lm, RDataSource &ds,
                  TTraits::TypeList<ColumnTypes...>, RColumnRegister &colRegister)
{
   // hack to expand a template parameter pack without c++17 fold expressions.
   using expander = int[];
   int i = 0;
   (void)expander{(AddDSColumnsHelper<ColumnTypes>(requiredCols[i], lm, ds, colRegister), ++i)..., 0};
}

// this function is meant to be called by the jitted code generated by BookFilterJit
template <typename F, typename PrevNode>
void JitFilterHelper(F &&f, const char **colsPtr, std::size_t colsSize, std::string_view name,
                     std::weak_ptr<RJittedFilter> *wkJittedFilter, std::shared_ptr<PrevNode> *prevNodeOnHeap,
<<<<<<< HEAD
                     RDFInternal::RBookedDefines *defines) noexcept
=======
                     RColumnRegister *colRegister) noexcept
>>>>>>> 54a757ac
{
   if (wkJittedFilter->expired()) {
      // The branch of the computation graph that needed this jitted code went out of scope between the type
      // jitting was booked and the time jitting actually happened. Nothing to do other than cleaning up.
      delete wkJittedFilter;
      // colRegister must be deleted before prevNodeOnHeap because their dtor needs the RLoopManager to be alive
      // and prevNodeOnHeap is what keeps it alive if the rest of the computation graph is already out of scope
      delete colRegister;
      delete prevNodeOnHeap;
      return;
   }

   const ColumnNames_t cols(colsPtr, colsPtr + colsSize);
   delete[] colsPtr;

   const auto jittedFilter = wkJittedFilter->lock();

   // mock Filter logic -- validity checks and Define-ition of RDataSource columns
   using Callable_t = std::decay_t<F>;
   using F_t = RFilter<Callable_t, PrevNode>;
   using ColTypes_t = typename TTraits::CallableTraits<Callable_t>::arg_types;
   constexpr auto nColumns = ColTypes_t::list_size;
   CheckFilter(f);

   auto &lm = *jittedFilter->GetLoopManagerUnchecked(); // RLoopManager must exist at this time
   auto ds = lm.GetDataSource();

   if (ds != nullptr)
      AddDSColumns(cols, lm, *ds, ColTypes_t(), *colRegister);

   jittedFilter->SetFilter(
      std::unique_ptr<RFilterBase>(new F_t(std::forward<F>(f), cols, *prevNodeOnHeap, *colRegister, name)));
   // colRegister points to the columns structure in the heap, created before the jitted call so that the jitter can
   // share data after it has lazily compiled the code. Here the data has been used and the memory can be freed.
   delete colRegister;
   delete prevNodeOnHeap;
   delete wkJittedFilter;
}

namespace DefineTypes {
struct RDefineTag {};
struct RDefinePerSampleTag {};
}

template <typename F>
<<<<<<< HEAD
void JitDefineHelper(F &&f, const char **colsPtr, std::size_t colsSize, std::string_view name, RLoopManager *lm,
                     std::weak_ptr<RJittedDefine> *wkJittedDefine,
                     RDFInternal::RBookedDefines *defines, std::shared_ptr<RNodeBase> *prevNodeOnHeap) noexcept
=======
auto MakeDefineNode(DefineTypes::RDefineTag, std::string_view name, std::string_view dummyType, F &&f,
                    const ColumnNames_t &cols, RColumnRegister &colRegister, RLoopManager &lm)
{
   return std::unique_ptr<RDefineBase>(new RDefine<std::decay_t<F>, CustomColExtraArgs::None>(
      name, dummyType, std::forward<F>(f), cols, colRegister, lm));
}

template <typename F>
auto MakeDefineNode(DefineTypes::RDefinePerSampleTag, std::string_view name, std::string_view dummyType, F &&f,
                    const ColumnNames_t &, RColumnRegister &, RLoopManager &lm)
{
   return std::unique_ptr<RDefineBase>(
      new RDefinePerSample<std::decay_t<F>>(name, dummyType, std::forward<F>(f), lm));
}

// Build a RDefine or a RDefinePerSample object and attach it to an existing RJittedDefine
// This function is meant to be called by jitted code right before starting the event loop.
// If colsPtr is null, build a RDefinePerSample (it has no input columns), otherwise a RDefine.
template <typename RDefineTypeTag, typename F>
void JitDefineHelper(F &&f, const char **colsPtr, std::size_t colsSize, std::string_view name, RLoopManager *lm,
                     std::weak_ptr<RJittedDefine> *wkJittedDefine, RColumnRegister *colRegister,
                     std::shared_ptr<RNodeBase> *prevNodeOnHeap) noexcept
>>>>>>> 54a757ac
{
   if (wkJittedDefine->expired()) {
      // The branch of the computation graph that needed this jitted code went out of scope between the type
      // jitting was booked and the time jitting actually happened. Nothing to do other than cleaning up.
      delete wkJittedDefine;
      // colRegister must be deleted before prevNodeOnHeap because their dtor needs the RLoopManager to be alive
      // and prevNodeOnHeap is what keeps it alive if the rest of the computation graph is already out of scope
      delete colRegister;
      delete prevNodeOnHeap;
      return;
   }

   const ColumnNames_t cols(colsPtr, colsPtr + colsSize);
   delete[] colsPtr;

   auto jittedDefine = wkJittedDefine->lock();

   using Callable_t = std::decay_t<F>;
   using ColTypes_t = typename TTraits::CallableTraits<Callable_t>::arg_types;

   auto ds = lm->GetDataSource();
   if (ds != nullptr)
      AddDSColumns(cols, *lm, *ds, ColTypes_t(), *colRegister);

   // will never actually be used (trumped by jittedDefine->GetTypeName()), but we set it to something meaningful
   // to help devs debugging
   const auto dummyType = "jittedCol_t";
   // use unique_ptr<RDefineBase> instead of make_unique<NewCol_t> to reduce jit/compile-times
   std::unique_ptr<RDefineBase> newCol{
      MakeDefineNode(RDefineTypeTag{}, name, dummyType, std::forward<F>(f), cols, *colRegister, *lm)};
   jittedDefine->SetDefine(std::move(newCol));

   // colRegister points to the columns structure in the heap, created before the jitted call so that the jitter can
   // share data after it has lazily compiled the code. Here the data has been used and the memory can be freed.
   delete colRegister;
   // prevNodeOnHeap only serves the purpose of keeping the RLoopManager alive so it can be accessed by
   // colRegister' destructor in case the rest of the computation graph is gone. Can be safely deleted here.
   delete prevNodeOnHeap;
   delete wkJittedDefine;
}

template <typename F>
void JitVariationHelper(F &&f, const char **colsPtr, std::size_t colsSize, const char **variedCols,
                        std::size_t variedColsSize, const char **variationTags, std::size_t variationTagsSize,
                        std::string_view variationName, RLoopManager *lm,
                        std::weak_ptr<RJittedVariation> *wkJittedVariation, RColumnRegister *colRegister,
                        std::shared_ptr<RNodeBase> *prevNodeOnHeap) noexcept
{
   if (wkJittedVariation->expired()) {
      // The branch of the computation graph that needed this jitted variation went out of scope between the type
      // jitting was booked and the time jitting actually happened. Nothing to do other than cleaning up.
      delete wkJittedVariation;
      // colRegister must be deleted before prevNodeOnHeap because their dtor needs the RLoopManager to be alive
      // and prevNodeOnHeap is what keeps it alive if the rest of the computation graph is already out of scope
      delete colRegister;
      delete prevNodeOnHeap;
      return;
   }

   const ColumnNames_t inputColNames(colsPtr, colsPtr + colsSize);
   delete[] colsPtr;
   std::vector<std::string> variedColNames(variedCols, variedCols + variedColsSize);
   delete[] variedCols;
   std::vector<std::string> tags(variationTags, variationTags + variationTagsSize);
   delete[] variationTags;

   auto jittedVariation = wkJittedVariation->lock();

   using Callable_t = std::decay_t<F>;
   using ColTypes_t = typename TTraits::CallableTraits<Callable_t>::arg_types;

   auto ds = lm->GetDataSource();
   if (ds != nullptr)
      AddDSColumns(inputColNames, *lm, *ds, ColTypes_t(), *colRegister);

   // use unique_ptr<RDefineBase> instead of make_unique<NewCol_t> to reduce jit/compile-times
   std::unique_ptr<RVariationBase> newVariation{
      new RVariation<std::decay_t<F>>(std::move(variedColNames), variationName, std::forward<F>(f), std::move(tags),
                                      jittedVariation->GetTypeName(), *colRegister, *lm, std::move(inputColNames))};
   jittedVariation->SetVariation(std::move(newVariation));

   // colRegister points to the columns structure in the heap, created before the jitted call so that the jitter can
   // share data after it has lazily compiled the code. Here the data has been used and the memory can be freed.
   delete colRegister;
   // prevNodeOnHeap only serves the purpose of keeping the RLoopManager alive so it can be accessed by
   // colRegister' destructor in case the rest of the computation graph is gone. Can be safely deleted here.
   delete prevNodeOnHeap;
   delete wkJittedVariation;
}

/// Convenience function invoked by jitted code to build action nodes at runtime
template <typename ActionTag, typename... ColTypes, typename PrevNodeType, typename HelperArgType>
void CallBuildAction(std::shared_ptr<PrevNodeType> *prevNodeOnHeap, const char **colsPtr, std::size_t colsSize,
                     const unsigned int nSlots, std::shared_ptr<HelperArgType> *helperArgOnHeap,
<<<<<<< HEAD
                     std::weak_ptr<RJittedAction> *wkJittedActionOnHeap, RDFInternal::RBookedDefines *defines) noexcept
=======
                     std::weak_ptr<RJittedAction> *wkJittedActionOnHeap, RColumnRegister *colRegister) noexcept
>>>>>>> 54a757ac
{
   if (wkJittedActionOnHeap->expired()) {
      delete helperArgOnHeap;
      delete wkJittedActionOnHeap;
      // colRegister must be deleted before prevNodeOnHeap because their dtor needs the RLoopManager to be alive
      // and prevNodeOnHeap is what keeps it alive if the rest of the computation graph is already out of scope
      delete colRegister;
      delete prevNodeOnHeap;
      return;
   }

   const ColumnNames_t cols(colsPtr, colsPtr + colsSize);
   delete[] colsPtr;

   auto jittedActionOnHeap = wkJittedActionOnHeap->lock();

   // if we are here it means we are jitting, if we are jitting the loop manager must be alive
   auto &prevNodePtr = *prevNodeOnHeap;
   auto &loopManager = *prevNodePtr->GetLoopManagerUnchecked();
   using ColTypes_t = TypeList<ColTypes...>;
   constexpr auto nColumns = ColTypes_t::list_size;
   auto ds = loopManager.GetDataSource();
   if (ds != nullptr)
      AddDSColumns(cols, loopManager, *ds, ColTypes_t(), *colRegister);

<<<<<<< HEAD
   auto actionPtr =
      BuildAction<ColTypes...>(cols, std::move(*helperArgOnHeap), nSlots, std::move(prevNodePtr), ActionTag{}, *defines);
   loopManager.AddDataBlockCallback(actionPtr->GetDataBlockCallback());
=======
   auto actionPtr = BuildAction<ColTypes...>(cols, std::move(*helperArgOnHeap), nSlots, std::move(prevNodePtr),
                                             ActionTag{}, *colRegister);
   loopManager.AddSampleCallback(actionPtr->GetSampleCallback());
>>>>>>> 54a757ac
   jittedActionOnHeap->SetAction(std::move(actionPtr));

   // colRegister points to the columns structure in the heap, created before the jitted call so that the jitter can
   // share data after it has lazily compiled the code. Here the data has been used and the memory can be freed.
   delete colRegister;

   delete helperArgOnHeap;
   delete prevNodeOnHeap;
   delete wkJittedActionOnHeap;
}

/// The contained `type` alias is `double` if `T == RInferredType`, `U` if `T == std::container<U>`, `T` otherwise.
template <typename T, bool Container = IsDataContainer<T>::value && !std::is_same<T, std::string>::value>
struct RMinReturnType {
   using type = T;
};

template <>
struct RMinReturnType<RInferredType, false> {
   using type = double;
};

template <typename T>
struct RMinReturnType<T, true> {
   using type = TTraits::TakeFirstParameter_t<T>;
};

// return wrapper around f that prepends an `unsigned int slot` parameter
template <typename R, typename F, typename... Args>
std::function<R(unsigned int, Args...)> AddSlotParameter(F &f, TypeList<Args...>)
{
   return [f](unsigned int, Args... a) mutable -> R { return f(a...); };
}

template <typename ColType, typename... Rest>
struct RNeedJittingHelper {
   static constexpr bool value = RNeedJittingHelper<Rest...>::value;
};

template <typename... Rest>
struct RNeedJittingHelper<RInferredType, Rest...> {
   static constexpr bool value = true;
};

template <typename T>
struct RNeedJittingHelper<T> {
   static constexpr bool value = false;
};

template <>
struct RNeedJittingHelper<RInferredType> {
   static constexpr bool value = true;
};

template <typename ...ColTypes>
struct RNeedJitting {
   static constexpr bool value = RNeedJittingHelper<ColTypes...>::value;
};

template <>
struct RNeedJitting<> {
   static constexpr bool value = false;
};

///////////////////////////////////////////////////////////////////////////////
/// Check preconditions for RInterface::Aggregate:
/// - the aggregator callable must have signature `U(U,T)` or `void(U&,T)`.
/// - the merge callable must have signature `U(U,U)` or `void(std::vector<U>&)`
template <typename R, typename Merge, typename U, typename T, typename decayedU = std::decay_t<U>,
          typename mergeArgsNoDecay_t = typename CallableTraits<Merge>::arg_types_nodecay,
          typename mergeArgs_t = typename CallableTraits<Merge>::arg_types,
          typename mergeRet_t = typename CallableTraits<Merge>::ret_type>
void CheckAggregate(TypeList<U, T>)
{
   constexpr bool isAggregatorOk =
      (std::is_same<R, decayedU>::value) || (std::is_same<R, void>::value && std::is_lvalue_reference<U>::value);
   static_assert(isAggregatorOk, "aggregator function must have signature `U(U,T)` or `void(U&,T)`");
   constexpr bool isMergeOk =
      (std::is_same<TypeList<decayedU, decayedU>, mergeArgs_t>::value && std::is_same<decayedU, mergeRet_t>::value) ||
      (std::is_same<TypeList<std::vector<decayedU> &>, mergeArgsNoDecay_t>::value &&
       std::is_same<void, mergeRet_t>::value);
   static_assert(isMergeOk, "merge function must have signature `U(U,U)` or `void(std::vector<U>&)`");
}

///////////////////////////////////////////////////////////////////////////////
/// This overload of CheckAggregate is called when the aggregator takes more than two arguments
template <typename R, typename T>
void CheckAggregate(T)
{
   static_assert(sizeof(T) == 0, "aggregator function must take exactly two arguments");
}

///////////////////////////////////////////////////////////////////////////////
/// Check as many template parameters were passed as the number of column names, throw if this is not the case.
void CheckTypesAndPars(unsigned int nTemplateParams, unsigned int nColumnNames);

/// Return local BranchNames or default BranchNames according to which one should be used
const ColumnNames_t SelectColumns(unsigned int nArgs, const ColumnNames_t &bl, const ColumnNames_t &defBl);

/// Check whether column names refer to a valid branch of a TTree or have been `Define`d. Return invalid column names.
ColumnNames_t FindUnknownColumns(const ColumnNames_t &requiredCols, const ColumnNames_t &datasetColumns,
                                 const RColumnRegister &definedCols, const ColumnNames_t &dataSourceColumns);

/// Returns the list of Filters defined in the whole graph
std::vector<std::string> GetFilterNames(const std::shared_ptr<RLoopManager> &loopManager);

/// Returns the list of Filters defined in the branch
template <typename NodeType>
std::vector<std::string> GetFilterNames(const std::shared_ptr<NodeType> &node)
{
   std::vector<std::string> filterNames;
   node->AddFilterName(filterNames);
   return filterNames;
}

struct ParsedTreePath {
   std::string fTreeName;
   std::string fDirName;
};

ParsedTreePath ParseTreePath(std::string_view fullTreeName);

// Check if a condition is true for all types
template <bool...>
struct TBoolPack;

template <bool... bs>
using IsTrueForAllImpl_t = typename std::is_same<TBoolPack<bs..., true>, TBoolPack<true, bs...>>;

template <bool... Conditions>
struct TEvalAnd {
   static constexpr bool value = IsTrueForAllImpl_t<Conditions...>::value;
};

// Check if a class is a specialisation of stl containers templates
// clang-format off

template <typename>
struct IsList_t : std::false_type {};

template <typename T>
struct IsList_t<std::list<T>> : std::true_type {};

template <typename>
struct IsDeque_t : std::false_type {};

template <typename T>
struct IsDeque_t<std::deque<T>> : std::true_type {};
// clang-format on

void CheckForDuplicateSnapshotColumns(const ColumnNames_t &cols);

void TriggerRun(ROOT::RDF::RNode &node);

template <typename T>
struct InnerValueType {
   using type = T; // fallback for when T is not a nested RVec
};

template <typename Elem>
struct InnerValueType<ROOT::VecOps::RVec<ROOT::VecOps::RVec<Elem>>> {
   using type = Elem;
};

template <typename T>
using InnerValueType_t = typename InnerValueType<T>::type;

} // namespace RDF
} // namespace Internal

namespace Detail {
namespace RDF {

/// The aliased type is `double` if `T == RInferredType`, `U` if `T == container<U>`, `T` otherwise.
template <typename T>
using MinReturnType_t = typename RDFInternal::RMinReturnType<T>::type;

template <typename T>
using MaxReturnType_t = MinReturnType_t<T>;

template <typename T>
using SumReturnType_t = MinReturnType_t<T>;

} // namespace RDF
} // namespace Detail
} // namespace ROOT

/// \endcond

#endif<|MERGE_RESOLUTION|>--- conflicted
+++ resolved
@@ -389,11 +389,7 @@
 template <typename F, typename PrevNode>
 void JitFilterHelper(F &&f, const char **colsPtr, std::size_t colsSize, std::string_view name,
                      std::weak_ptr<RJittedFilter> *wkJittedFilter, std::shared_ptr<PrevNode> *prevNodeOnHeap,
-<<<<<<< HEAD
-                     RDFInternal::RBookedDefines *defines) noexcept
-=======
                      RColumnRegister *colRegister) noexcept
->>>>>>> 54a757ac
 {
    if (wkJittedFilter->expired()) {
       // The branch of the computation graph that needed this jitted code went out of scope between the type
@@ -439,11 +435,6 @@
 }
 
 template <typename F>
-<<<<<<< HEAD
-void JitDefineHelper(F &&f, const char **colsPtr, std::size_t colsSize, std::string_view name, RLoopManager *lm,
-                     std::weak_ptr<RJittedDefine> *wkJittedDefine,
-                     RDFInternal::RBookedDefines *defines, std::shared_ptr<RNodeBase> *prevNodeOnHeap) noexcept
-=======
 auto MakeDefineNode(DefineTypes::RDefineTag, std::string_view name, std::string_view dummyType, F &&f,
                     const ColumnNames_t &cols, RColumnRegister &colRegister, RLoopManager &lm)
 {
@@ -466,7 +457,6 @@
 void JitDefineHelper(F &&f, const char **colsPtr, std::size_t colsSize, std::string_view name, RLoopManager *lm,
                      std::weak_ptr<RJittedDefine> *wkJittedDefine, RColumnRegister *colRegister,
                      std::shared_ptr<RNodeBase> *prevNodeOnHeap) noexcept
->>>>>>> 54a757ac
 {
    if (wkJittedDefine->expired()) {
       // The branch of the computation graph that needed this jitted code went out of scope between the type
@@ -561,11 +551,7 @@
 template <typename ActionTag, typename... ColTypes, typename PrevNodeType, typename HelperArgType>
 void CallBuildAction(std::shared_ptr<PrevNodeType> *prevNodeOnHeap, const char **colsPtr, std::size_t colsSize,
                      const unsigned int nSlots, std::shared_ptr<HelperArgType> *helperArgOnHeap,
-<<<<<<< HEAD
-                     std::weak_ptr<RJittedAction> *wkJittedActionOnHeap, RDFInternal::RBookedDefines *defines) noexcept
-=======
                      std::weak_ptr<RJittedAction> *wkJittedActionOnHeap, RColumnRegister *colRegister) noexcept
->>>>>>> 54a757ac
 {
    if (wkJittedActionOnHeap->expired()) {
       delete helperArgOnHeap;
@@ -591,15 +577,9 @@
    if (ds != nullptr)
       AddDSColumns(cols, loopManager, *ds, ColTypes_t(), *colRegister);
 
-<<<<<<< HEAD
-   auto actionPtr =
-      BuildAction<ColTypes...>(cols, std::move(*helperArgOnHeap), nSlots, std::move(prevNodePtr), ActionTag{}, *defines);
-   loopManager.AddDataBlockCallback(actionPtr->GetDataBlockCallback());
-=======
    auto actionPtr = BuildAction<ColTypes...>(cols, std::move(*helperArgOnHeap), nSlots, std::move(prevNodePtr),
                                              ActionTag{}, *colRegister);
    loopManager.AddSampleCallback(actionPtr->GetSampleCallback());
->>>>>>> 54a757ac
    jittedActionOnHeap->SetAction(std::move(actionPtr));
 
    // colRegister points to the columns structure in the heap, created before the jitted call so that the jitter can
