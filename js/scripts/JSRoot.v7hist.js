--- conflicted
+++ resolved
@@ -618,15 +618,6 @@
       if (!pmain) return;
       let prefix = pmain.isAxisZoomed(arg) ? "zoom_" + arg : arg;
       let curr = "[" + pmain[prefix+'min'] + "," + pmain[prefix+'max'] + "]";
-<<<<<<< HEAD
-      let res = prompt("Enter values range for axis " + arg + " like [0,100] or empty string to unzoom", curr);
-      res = res ? JSON.parse(res) : [];
-
-      if (!res || (typeof res != "object") || (res.length!=2) || !Number.isFinite(res[0]) || !Number.isFinite(res[1]))
-         pmain.unzoom(arg);
-      else
-         pmain.zoom(arg, res[0], res[1]);
-=======
       menu.input("Enter values range for axis " + arg + " like [0,100] or empty string to unzoom", curr).then(res => {
          res = res ? JSON.parse(res) : [];
          if (!res || (typeof res != "object") || (res.length!=2) || !Number.isFinite(res[0]) || !Number.isFinite(res[1]))
@@ -634,7 +625,6 @@
          else
             pmain.zoom(arg, res[0], res[1]);
       });
->>>>>>> 54a757ac
    }
 
    /** @summary Fill histogram context menu
@@ -1164,13 +1154,8 @@
 
       gry2 = pmain.swap_xy ? 0 : height;
       if (Number.isFinite(this.options.BaseLine))
-<<<<<<< HEAD
-         if (this.options.BaseLine >= pmain.scale_ymin)
-            gry2 = Math.round(pmain.gry(this.options.BaseLine));
-=======
          if (this.options.BaseLine >= funcs.scale_ymin)
             gry2 = Math.round(funcs.gry(this.options.BaseLine));
->>>>>>> 54a757ac
 
       for (i = left; i < right; i += di) {
          x1 = xaxis.GetBinCoord(i);
