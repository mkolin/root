--- conflicted
+++ resolved
@@ -232,7 +232,6 @@
 endif(cxxmodules)
 
 #---hsimple.root---------(use the executable for clearer dependencies and proper return code)---
-<<<<<<< HEAD
 add_custom_target(hsimple ALL DEPENDS tutorials/hsimple.root)
 add_dependencies(hsimple onepcm)
 if(WIN32)
@@ -242,25 +241,9 @@
                      DEPENDS root.exe Cling Hist Tree Gpad Graf HistPainter move_artifacts)
 else()
   add_custom_command(OUTPUT tutorials/hsimple.root
-                     COMMAND ROOTIGNOREPREFIX=1 $<TARGET_FILE:root> -l -q -b -n -x hsimple.C -e return
+                     COMMAND ROOTIGNOREPREFIX=1 $<TARGET_FILE:root.exe> -l -q -b -n -x hsimple.C -e return
                      WORKING_DIRECTORY tutorials
-                     DEPENDS root root.exe Cling Hist Tree Gpad Graf HistPainter move_artifacts)
-=======
-if(NOT gnuinstall)   # TODO hsimple.root for gnuinstall
-  add_custom_target(hsimple ALL DEPENDS tutorials/hsimple.root)
-  add_dependencies(hsimple onepcm)
-  if(WIN32)
-    add_custom_command(OUTPUT tutorials/hsimple.root
-                       COMMAND set PATH=${CMAKE_RUNTIME_OUTPUT_DIRECTORY} && 
-                               $<TARGET_FILE:root.exe> -l -q -b -n -x hsimple.C -e return
-                       WORKING_DIRECTORY tutorials DEPENDS root.exe Cling Hist Tree Gpad Graf HistPainter)
-  else()
-    add_custom_command(OUTPUT tutorials/hsimple.root
-                       COMMAND $<TARGET_FILE:root.exe> -l -q -b -n -x hsimple.C -e return
-                       WORKING_DIRECTORY tutorials DEPENDS root.exe Cling Hist Tree Gpad Graf HistPainter)
-  endif()
-  install(FILES ${CMAKE_BINARY_DIR}/tutorials/hsimple.root DESTINATION ${CMAKE_INSTALL_TUTDIR} COMPONENT tests)
->>>>>>> ef7dbb37
+                     DEPENDS root.exe Cling Hist Tree Gpad Graf HistPainter move_artifacts)
 endif()
 install(FILES ${CMAKE_BINARY_DIR}/tutorials/hsimple.root DESTINATION ${CMAKE_INSTALL_TUTDIR} COMPONENT tests)
 
