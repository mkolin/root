# Copyright (C) 1995-2019, Rene Brun and Fons Rademakers.
# All rights reserved.
#
# For the licensing terms see $ROOTSYS/LICENSE.
# For the list of contributors see $ROOTSYS/README/CREDITS.

# TInterpreter implementation for cling. Only in libCling; needs to resolve
# symbols from libCore.


if(MSVC)
  set_source_files_properties(${CMAKE_CURRENT_SOURCE_DIR}/TClingCallbacks.cxx COMPILE_FLAGS -GR-)
  set_source_files_properties(${CMAKE_CURRENT_SOURCE_DIR}/TClingDiagnostics.cxx COMPILE_FLAGS -GR-)
  set_source_files_properties(${CMAKE_CURRENT_SOURCE_DIR}/TClingRdictModuleFileExtension.cxx COMPILE_FLAGS -GR-)
else()
  set_source_files_properties(${CMAKE_CURRENT_SOURCE_DIR}/TClingCallbacks.cxx COMPILE_FLAGS -fno-rtti)
  set_source_files_properties(${CMAKE_CURRENT_SOURCE_DIR}/TClingDiagnostics.cxx COMPILE_FLAGS -fno-rtti)
  set_source_files_properties(${CMAKE_CURRENT_SOURCE_DIR}/TClingRdictModuleFileExtension.cxx COMPILE_FLAGS -fno-rtti)
endif()

ROOT_OBJECT_LIBRARY(MetaCling
  rootclingTCling.cxx
  TCling.cxx
  TClingBaseClassInfo.cxx
  TClingCallbacks.cxx
  TClingCallFunc.cxx
  TClingClassInfo.cxx
  TClingDataMemberInfo.cxx
  TClingDeclInfo.cxx
  TClingDiagnostics.cxx
  TClingMemberIter.cxx
  TClingMethodArgInfo.cxx
  TClingMethodInfo.cxx
  TClingRdictModuleFileExtension.cxx
  TClingTypedefInfo.cxx
  TClingTypeInfo.cxx
  TClingValue.cxx
)

# Register the llvm include directories after clangs. This instructs the compiler to resolve
# headers from our builtin clang. That's an issue when we are building with bultin_llvm=Off
# and we have installed clang headers, too.
target_include_directories(MetaCling SYSTEM PRIVATE
  ${CLANG_INCLUDE_DIRS}
  ${LLVM_INCLUDE_DIRS}
  ${CLAD_INCLUDE_DIRS}
)

target_include_directories(MetaCling PRIVATE
   ${CLING_INCLUDE_DIRS}
   ${CMAKE_SOURCE_DIR}/core/metacling/res
   ${CMAKE_SOURCE_DIR}/core/clingutils/res
   ${CMAKE_SOURCE_DIR}/core/foundation/res
   ${CMAKE_SOURCE_DIR}/core/zip/inc
   ${CMAKE_SOURCE_DIR}/core/clib/res
   ${CMAKE_SOURCE_DIR}/core/base/inc
   ${CMAKE_SOURCE_DIR}/core/meta/inc
   ${CMAKE_SOURCE_DIR}/core/clib/inc
   ${CMAKE_SOURCE_DIR}/core/foundation/inc
   ${CMAKE_SOURCE_DIR}/core/thread/inc
   ${CMAKE_SOURCE_DIR}/core/cont/inc
   ${CMAKE_SOURCE_DIR}/core/gui/inc
   ${CMAKE_SOURCE_DIR}/io/io/inc
   ${CMAKE_BINARY_DIR}/ginclude
)

set_target_properties(MetaCling PROPERTIES
  COMPILE_FLAGS "${CMAKE_CXX_FLAGS} ${CLING_CXXFLAGS}"
  VISIBILITY_INLINES_HIDDEN "ON"
)

if(MSVC)
   target_include_directories(MetaCling PRIVATE
      ${CMAKE_SOURCE_DIR}/core/winnt/inc
   )
endif()

add_dependencies(MetaCling CLING)

##### libCling #############################################################

if(NOT builtin_clang)
  set(prefixed_link_libraries)
  foreach(dep ${CLING_DEPEND_LIBS})
    if("${dep}" MATCHES "^clang")
      set(dep "${LLVM_LIBRARY_DIR}/lib${dep}.a")
     endif()
     list(APPEND prefixed_link_libraries "${dep}")
   endforeach()
  set(LINK_LIBS "${prefixed_link_libraries}")
  link_directories("${LLVM_LIBRARY_DIR}")
endif()

# We need to paste the content of the cling plugins disabling link symbol optimizations.
set(CLING_PLUGIN_LINK_LIBS)
if (clad)
  if (APPLE)
    set(CLING_PLUGIN_LINK_LIBS -Wl,-force_load cladPlugin -Wl,-force_load cladDifferentiator)
  elseif(MSVC)
    set(CLING_PLUGIN_LINK_LIBS cladPlugin cladDifferentiator)
    set(CLAD_LIBS "-WHOLEARCHIVE:cladPlugin.lib -WHOLEARCHIVE:cladDifferentiator.lib")
  else()
    set(CLING_PLUGIN_LINK_LIBS -Wl,--whole-archive cladPlugin cladDifferentiator -Wl,--no-whole-archive)
  endif()
endif()

ROOT_LINKER_LIBRARY(Cling
        $<TARGET_OBJECTS:ClingUtils>
        $<TARGET_OBJECTS:Dictgen>
        $<TARGET_OBJECTS:MetaCling>
        LIBRARIES ${CLING_LIBRARIES} ${LINK_LIBS} ${CLING_PLUGIN_LINK_LIBS})

string(TOUPPER "${LLVM_BUILD_TYPE}" THE_BUILD_TYPE)
if("${THE_BUILD_TYPE}" STREQUAL DEBUG OR "${THE_BUILD_TYPE}" STREQUAL RELWITHDEBINFO)
  # When these two link at the same time, they can exhaust the RAM on many machines, since they both link against llvm.
  add_dependencies(Cling rootcling_stage1)
endif()

if(MSVC)
  set_target_properties(Cling PROPERTIES WINDOWS_EXPORT_ALL_SYMBOLS TRUE)
  set(cling_exports ${cling_exports}
      ??_7type_info@@6B@
      ?nothrow@std@@3Unothrow_t@1@B
      __std_reverse_trivially_swappable_1
      __std_reverse_trivially_swappable_2
      __std_reverse_trivially_swappable_4
      __std_reverse_trivially_swappable_8
      __std_terminate
      cling_runtime_internal_throwIfInvalidPointer
  )
  if("${CMAKE_GENERATOR_PLATFORM}" MATCHES "x64")
    set(cling_exports ${cling_exports}
      ??2@YAPEAX_K@Z
      ??3@YAXPEAX@Z
      ??3@YAXPEAX_K@Z
      ??_U@YAPEAX_K@Z
      ??_V@YAXPEAX@Z
      ??_V@YAXPEAX_K@Z
      ??6?$basic_ostream@DU?$char_traits@D@std@@@std@@QEAAAEAV01@H@Z
      ??6?$basic_ostream@DU?$char_traits@D@std@@@std@@QEAAAEAV01@M@Z
      ??6?$basic_ostream@DU?$char_traits@D@std@@@std@@QEAAAEAV01@N@Z
      ??6?$basic_ostream@DU?$char_traits@D@std@@@std@@QEAAAEAV01@PEBX@Z
      ??6?$basic_ostream@DU?$char_traits@D@std@@@std@@QEAAAEAV01@P6AAEAV01@AEAV01@@Z@Z
      ??$?6U?$char_traits@D@std@@@std@@YAAEAV?$basic_ostream@DU?$char_traits@D@std@@@0@AEAV10@D@Z
      ??$?6U?$char_traits@D@std@@@std@@YAAEAV?$basic_ostream@DU?$char_traits@D@std@@@0@AEAV10@PEBD@Z
      ??$endl@DU?$char_traits@D@std@@@std@@YAAEAV?$basic_ostream@DU?$char_traits@D@std@@@0@AEAV10@@Z
      ?_Facet_Register@std@@YAXPEAV_Facet_base@1@@Z
    )
    if($<CONFIG:Debug>)
       set(cling_exports ${cling_exports} ??$dyn_cast@VValueDecl@clang@@$$CBVDecl@2@@llvm@@YAPEBVValueDecl@clang@@PEBVDecl@2@@Z)
    endif()
  else()
    set(cling_exports ${cling_exports}
      ??2@YAPAXI@Z
      ??3@YAXPAX@Z
      ??3@YAXPAXI@Z
      ??_U@YAPAXI@Z
      ??_V@YAXPAX@Z
      ??_V@YAXPAXI@Z
      ??6?$basic_ostream@DU?$char_traits@D@std@@@std@@QAEAAV01@H@Z
      ??6?$basic_ostream@DU?$char_traits@D@std@@@std@@QAEAAV01@M@Z
      ??6?$basic_ostream@DU?$char_traits@D@std@@@std@@QAEAAV01@N@Z
      ??6?$basic_ostream@DU?$char_traits@D@std@@@std@@QAEAAV01@PBX@Z
      ??6?$basic_ostream@DU?$char_traits@D@std@@@std@@QAEAAV01@P6AAAV01@AAV01@@Z@Z
      ??$?6U?$char_traits@D@std@@@std@@YAAAV?$basic_ostream@DU?$char_traits@D@std@@@0@AAV10@D@Z
      ??$?6U?$char_traits@D@std@@@std@@YAAAV?$basic_ostream@DU?$char_traits@D@std@@@0@AAV10@PBD@Z
      ??$endl@DU?$char_traits@D@std@@@std@@YAAAV?$basic_ostream@DU?$char_traits@D@std@@@0@AAV10@@Z
      ?_Facet_Register@std@@YAXPAV_Facet_base@1@@Z
    )
<<<<<<< HEAD
  if(MSVC_VERSION LESS 1914)
    set(cling_exports ${cling_exports} ??3@YAXPAX0@Z ??_V@YAXPAX0@Z)
=======
    if(MSVC_VERSION LESS 1914)
      set(cling_exports ${cling_exports} ??3@YAXPAX0@Z ??_V@YAXPAX0@Z)
    endif()
>>>>>>> 54a757ac
  endif()
  foreach(sym ${cling_exports})
    set(cling_link_str "${cling_link_str} /EXPORT:${sym}")
  endforeach(sym ${cling_exports})
  set_property(TARGET Cling APPEND_STRING PROPERTY LINK_FLAGS "${cling_link_str} ${CLAD_LIBS}")
  add_dependencies(Cling Core RIO)
  target_link_libraries(Cling PUBLIC Core RIO)
endif()

if(APPLE)
  target_link_libraries(Cling PUBLIC -Wl,-bind_at_load -Wl,-undefined -Wl,dynamic_lookup)
elseif(NOT MSVC)
  target_link_libraries(Cling PUBLIC -Wl,--unresolved-symbols=ignore-in-object-files)
endif()<|MERGE_RESOLUTION|>--- conflicted
+++ resolved
@@ -167,14 +167,9 @@
       ??$endl@DU?$char_traits@D@std@@@std@@YAAAV?$basic_ostream@DU?$char_traits@D@std@@@0@AAV10@@Z
       ?_Facet_Register@std@@YAXPAV_Facet_base@1@@Z
     )
-<<<<<<< HEAD
-  if(MSVC_VERSION LESS 1914)
-    set(cling_exports ${cling_exports} ??3@YAXPAX0@Z ??_V@YAXPAX0@Z)
-=======
     if(MSVC_VERSION LESS 1914)
       set(cling_exports ${cling_exports} ??3@YAXPAX0@Z ??_V@YAXPAX0@Z)
     endif()
->>>>>>> 54a757ac
   endif()
   foreach(sym ${cling_exports})
     set(cling_link_str "${cling_link_str} /EXPORT:${sym}")
