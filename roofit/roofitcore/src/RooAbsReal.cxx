/*****************************************************************************
 * Project: RooFit                                                           *
 * Package: RooFitCore                                                       *
 * @(#)root/roofitcore:$Id$
 * Authors:                                                                  *
 *   WV, Wouter Verkerke, UC Santa Barbara, verkerke@slac.stanford.edu       *
 *   DK, David Kirkby,    UC Irvine,         dkirkby@uci.edu                 *
 *                                                                           *
 * Copyright (c) 2000-2005, Regents of the University of California          *
 *                          and Stanford University. All rights reserved.    *
 *                                                                           *
 * Redistribution and use in source and binary forms,                        *
 * with or without modification, are permitted according to the terms        *
 * listed in LICENSE (http://roofit.sourceforge.net/license.txt)             *
 *****************************************************************************/

//////////////////////////////////////////////////////////////////////////////

/** \class RooAbsReal

   RooAbsReal is the common abstract base class for objects that represent a
   real value and implements functionality common to all real-valued objects
   such as the ability to plot them, to construct integrals of them, the
   ability to advertise (partial) analytical integrals etc.

   Implementation of RooAbsReal may be derived, thus no interface
   is provided to modify the contents.

   \ingroup Roofitcore
*/




#include <sys/types.h>


#include "RooFit.h"
#include "RooFitDriver.h"
#include "RooMsgService.h"

#include "RooAbsReal.h"
#include "RooArgSet.h"
#include "RooArgList.h"
#include "RooBinning.h"
#include "RooPlot.h"
#include "RooCurve.h"
#include "RooHist.h"
#include "RooRealVar.h"
#include "RooArgProxy.h"
#include "RooFormulaVar.h"
#include "RooRealBinding.h"
#include "RooRealIntegral.h"
#include "RooAbsCategoryLValue.h"
#include "RooCustomizer.h"
#include "RooAbsData.h"
#include "RooScaledFunc.h"
#include "RooAddPdf.h"
#include "RooCmdConfig.h"
#include "RooCategory.h"
#include "RooNumIntConfig.h"
#include "RooAddition.h"
#include "RooDataSet.h"
#include "RooDataHist.h"
#include "RooDataWeightedAverage.h"
#include "RooNumRunningInt.h"
#include "RooGlobalFunc.h"
#include "RooParamBinning.h"
#include "RooProfileLL.h"
#include "RooFunctor.h"
#include "RooDerivative.h"
#include "RooGenFunction.h"
#include "RooMultiGenFunction.h"
#include "RooXYChi2Var.h"
#include "RooMinimizer.h"
#include "RooChi2Var.h"
#include "RooFitResult.h"
#include "RooAbsMoment.h"
#include "RooMoment.h"
#include "RooFirstMoment.h"
#include "RooSecondMoment.h"
#include "RooBrentRootFinder.h"
#include "RooVectorDataStore.h"
#include "RooCachedReal.h"
#include "RooHelpers.h"
#include "RunContext.h"
#include "ValueChecking.h"

#include "ROOT/StringUtils.hxx"
#include "Compression.h"
#include "Math/IFunction.h"
#include "TMath.h"
#include "TObjString.h"
#include "TTree.h"
#include "TH1.h"
#include "TH2.h"
#include "TH3.h"
#include "TBranch.h"
#include "TLeaf.h"
#include "TAttLine.h"
#include "TF1.h"
#include "TF2.h"
#include "TF3.h"
#include "TMatrixD.h"
#include "TVector.h"
#include "strlcpy.h"
#ifndef NDEBUG
#include <TSystem.h> // To print stack traces when caching errors are detected
#endif

#include <sstream>
#include <iostream>
#include <iomanip>

using namespace std ;

ClassImp(RooAbsReal)

Bool_t RooAbsReal::_globalSelectComp = false;
Bool_t RooAbsReal::_hideOffset = kTRUE ;

void RooAbsReal::setHideOffset(Bool_t flag) { _hideOffset = flag ; }
Bool_t RooAbsReal::hideOffset() { return _hideOffset ; }

RooAbsReal::ErrorLoggingMode RooAbsReal::_evalErrorMode = RooAbsReal::PrintErrors ;
Int_t RooAbsReal::_evalErrorCount = 0 ;
map<const RooAbsArg*,pair<string,list<RooAbsReal::EvalError> > > RooAbsReal::_evalErrorList ;


////////////////////////////////////////////////////////////////////////////////
/// coverity[UNINIT_CTOR]
/// Default constructor

RooAbsReal::RooAbsReal() : _specIntegratorConfig(0), _selectComp(kTRUE), _lastNSet(0)
{
}



////////////////////////////////////////////////////////////////////////////////
/// Constructor with unit label

RooAbsReal::RooAbsReal(const char *name, const char *title, const char *unit) :
  RooAbsArg(name,title), _plotMin(0), _plotMax(0), _plotBins(100),
  _value(0),  _unit(unit), _forceNumInt(kFALSE), _specIntegratorConfig(0), _selectComp(kTRUE), _lastNSet(0)
{
  setValueDirty() ;
  setShapeDirty() ;

}



////////////////////////////////////////////////////////////////////////////////
/// Constructor with plot range and unit label

RooAbsReal::RooAbsReal(const char *name, const char *title, Double_t inMinVal,
		       Double_t inMaxVal, const char *unit) :
  RooAbsArg(name,title), _plotMin(inMinVal), _plotMax(inMaxVal), _plotBins(100),
  _value(0), _unit(unit), _forceNumInt(kFALSE), _specIntegratorConfig(0), _selectComp(kTRUE), _lastNSet(0)
{
  setValueDirty() ;
  setShapeDirty() ;

}



////////////////////////////////////////////////////////////////////////////////
/// Copy constructor
RooAbsReal::RooAbsReal(const RooAbsReal& other, const char* name) :
  RooAbsArg(other,name), _plotMin(other._plotMin), _plotMax(other._plotMax),
  _plotBins(other._plotBins), _value(other._value), _unit(other._unit), _label(other._label),
  _forceNumInt(other._forceNumInt), _selectComp(other._selectComp), _lastNSet(0)
{
  if (other._specIntegratorConfig) {
    _specIntegratorConfig = new RooNumIntConfig(*other._specIntegratorConfig) ;
  } else {
    _specIntegratorConfig = 0 ;
  }
}


////////////////////////////////////////////////////////////////////////////////
/// Assign values, name and configs from another RooAbsReal.
RooAbsReal& RooAbsReal::operator=(const RooAbsReal& other) {
  RooAbsArg::operator=(other);

  _plotMin = other._plotMin;
  _plotMax = other._plotMax;
  _plotBins = other._plotBins;
  _value = other._value;
  _unit = other._unit;
  _label = other._label;
  _forceNumInt = other._forceNumInt;
  _selectComp = other._selectComp;
  _lastNSet = other._lastNSet;

  if (other._specIntegratorConfig) {
    _specIntegratorConfig = new RooNumIntConfig(*other._specIntegratorConfig);
  } else {
    _specIntegratorConfig = nullptr;
  }

  return *this;
}



////////////////////////////////////////////////////////////////////////////////
/// Destructor

RooAbsReal::~RooAbsReal()
{
  if (_specIntegratorConfig) delete _specIntegratorConfig ;
}



////////////////////////////////////////////////////////////////////////////////
/// Equality operator comparing to a Double_t

Bool_t RooAbsReal::operator==(Double_t value) const
{
  return (getVal()==value) ;
}



////////////////////////////////////////////////////////////////////////////////
/// Equality operator when comparing to another RooAbsArg.
/// Only functional when the other arg is a RooAbsReal

Bool_t RooAbsReal::operator==(const RooAbsArg& other) const
{
  const RooAbsReal* otherReal = dynamic_cast<const RooAbsReal*>(&other) ;
  return otherReal ? operator==(otherReal->getVal()) : kFALSE ;
}


////////////////////////////////////////////////////////////////////////////////

Bool_t RooAbsReal::isIdentical(const RooAbsArg& other, Bool_t assumeSameType) const
{
  if (!assumeSameType) {
    const RooAbsReal* otherReal = dynamic_cast<const RooAbsReal*>(&other) ;
    return otherReal ? operator==(otherReal->getVal()) : kFALSE ;
  } else {
    return getVal() == static_cast<const RooAbsReal&>(other).getVal();
  }
}


////////////////////////////////////////////////////////////////////////////////
/// Return this variable's title string. If appendUnit is true and
/// this variable has units, also append a string " (<unit>)".

TString RooAbsReal::getTitle(Bool_t appendUnit) const
{
  TString title(GetTitle());
  if(appendUnit && 0 != strlen(getUnit())) {
    title.Append(" (");
    title.Append(getUnit());
    title.Append(")");
  }
  return title;
}



////////////////////////////////////////////////////////////////////////////////
/// Return value of object. If the cache is clean, return the
/// cached value, otherwise recalculate on the fly and refill
/// the cache

Double_t RooAbsReal::getValV(const RooArgSet* nset) const
{
  if (nset && nset!=_lastNSet) {
    ((RooAbsReal*) this)->setProxyNormSet(nset) ;
    _lastNSet = (RooArgSet*) nset ;
  }

  if (isValueDirtyAndClear()) {
    _value = traceEval(nullptr) ;
    //     clearValueDirty() ;
  }
  //   cout << "RooAbsReal::getValV(" << GetName() << ") writing _value = " << _value << endl ;

  Double_t ret(_value) ;
  if (hideOffset()) ret += offset() ;

  return ret ;
}


////////////////////////////////////////////////////////////////////////////////
/// Compute batch of values for input data stored in `evalData`.
///
/// This is a faster, multi-value version of getVal(). It calls evaluateSpan() to trigger computations, and
/// finalises those (e.g. error checking or automatic normalisation) before returning a span with the results.
/// This span will also be stored in `evalData`, so subsquent calls of getValues() will return immediately.
///
/// If `evalData` is empty, a single value will be returned, which is the result of evaluating the current value
/// of each object that's serving values to us. If `evalData` contains a batch of values for one or more of the
/// objects serving values to us, a batch of values for each entry stored in `evalData` is returned. To fill a
/// RunContext with values from a dataset, use RooAbsData::getBatches().
///
/// \param[in] evalData  Object holding spans of input data. The results are also stored here.
/// \param[in] normSet   Use these variables for normalisation (relevant for PDFs), and pass this normalisation
/// on to object serving values to us.
/// \return RooSpan pointing to the computation results. The memory this span points to is owned by `evalData`.
RooSpan<const double> RooAbsReal::getValues(RooBatchCompute::RunContext& evalData, const RooArgSet* normSet) const {
  auto item = evalData.spans.find(this);
  if (item != evalData.spans.end()) {
    return item->second;
  }

  if (normSet && normSet != _lastNSet) {
    // TODO Implement better:
    // The proxies, i.e. child nodes in the computation graph, sometimes need to know
    // what to normalise over.
    // Passing the normalisation as argument in all function calls is the proper way to do it.
    // Some PDFs, however, might need to have the proxy normset set.
    const_cast<RooAbsReal*>(this)->setProxyNormSet(normSet);
    // TODO: This member only seems to be in use in RooFormulaVar. Try removing it (check with
    // user community):
    _lastNSet = (RooArgSet*) normSet;
  }

  auto results = evaluateSpan(evalData, normSet ? normSet : _lastNSet);

  return results;
}

////////////////////////////////////////////////////////////////////////////////

std::vector<double> RooAbsReal::getValues(RooAbsData& data, RooFit::BatchModeOption batchMode) const {
  ROOT::Experimental::RooFitDriver driver(data, *this, *data.get(), *data.get(), batchMode, "");
  return driver.getValues();
}

////////////////////////////////////////////////////////////////////////////////

Int_t RooAbsReal::numEvalErrorItems()
{
  return _evalErrorList.size() ;
}


////////////////////////////////////////////////////////////////////////////////

RooAbsReal::EvalErrorIter RooAbsReal::evalErrorIter()
{
  return _evalErrorList.begin() ;
}


////////////////////////////////////////////////////////////////////////////////
/// Calculate current value of object, with error tracing wrapper

Double_t RooAbsReal::traceEval(const RooArgSet* /*nset*/) const
{
  Double_t value = evaluate() ;

  if (TMath::IsNaN(value)) {
    logEvalError("function value is NAN") ;
  }

  //cxcoutD(Tracing) << "RooAbsReal::getValF(" << GetName() << ") operMode = " << _operMode << " recalculated, new value = " << value << endl ;

  //Standard tracing code goes here
  if (!isValidReal(value)) {
    coutW(Tracing) << "RooAbsReal::traceEval(" << GetName()
		   << "): validation failed: " << value << endl ;
  }

  //Call optional subclass tracing code
  //   traceEvalHook(value) ;

  return value ;
}



////////////////////////////////////////////////////////////////////////////////
/// Variant of getAnalyticalIntegral that is also passed the normalization set
/// that should be applied to the integrand of which the integral is requested.
/// For certain operator p.d.f it is useful to overload this function rather
/// than analyticalIntegralWN() as the additional normalization information
/// may be useful in determining a more efficient decomposition of the
/// requested integral.

Int_t RooAbsReal::getAnalyticalIntegralWN(RooArgSet& allDeps, RooArgSet& analDeps,
					  const RooArgSet* /*normSet*/, const char* rangeName) const
{
  return _forceNumInt ? 0 : getAnalyticalIntegral(allDeps,analDeps,rangeName) ;
}



////////////////////////////////////////////////////////////////////////////////
/// Interface function getAnalyticalIntergral advertises the
/// analytical integrals that are supported. 'integSet'
/// is the set of dependents for which integration is requested. The
/// function should copy the subset of dependents it can analytically
/// integrate to anaIntSet and return a unique identification code for
/// this integration configuration.  If no integration can be
/// performed, zero should be returned.

Int_t RooAbsReal::getAnalyticalIntegral(RooArgSet& /*integSet*/, RooArgSet& /*anaIntSet*/, const char* /*rangeName*/) const
{
  return 0 ;
}



////////////////////////////////////////////////////////////////////////////////
/// Implements the actual analytical integral(s) advertised by
/// getAnalyticalIntegral.  This functions will only be called with
/// codes returned by getAnalyticalIntegral, except code zero.

Double_t RooAbsReal::analyticalIntegralWN(Int_t code, const RooArgSet* normSet, const char* rangeName) const
{
//   cout << "RooAbsReal::analyticalIntegralWN(" << GetName() << ") code = " << code << " normSet = " << (normSet?*normSet:RooArgSet()) << endl ;
  if (code==0) return getVal(normSet) ;
  return analyticalIntegral(code,rangeName) ;
}



////////////////////////////////////////////////////////////////////////////////
/// Implements the actual analytical integral(s) advertised by
/// getAnalyticalIntegral.  This functions will only be called with
/// codes returned by getAnalyticalIntegral, except code zero.

Double_t RooAbsReal::analyticalIntegral(Int_t code, const char* /*rangeName*/) const
{
  // By default no analytical integrals are implemented
  coutF(Eval)  << "RooAbsReal::analyticalIntegral(" << GetName() << ") code " << code << " not implemented" << endl ;
  return 0 ;
}



////////////////////////////////////////////////////////////////////////////////
/// Get the label associated with the variable

const char *RooAbsReal::getPlotLabel() const
{
  return _label.IsNull() ? fName.Data() : _label.Data();
}



////////////////////////////////////////////////////////////////////////////////
/// Set the label associated with this variable

void RooAbsReal::setPlotLabel(const char *label)
{
  _label= label;
}



////////////////////////////////////////////////////////////////////////////////
///Read object contents from stream (dummy for now)

Bool_t RooAbsReal::readFromStream(istream& /*is*/, Bool_t /*compact*/, Bool_t /*verbose*/)
{
  return kFALSE ;
}



////////////////////////////////////////////////////////////////////////////////
///Write object contents to stream (dummy for now)

void RooAbsReal::writeToStream(ostream& /*os*/, Bool_t /*compact*/) const
{
}



////////////////////////////////////////////////////////////////////////////////
/// Print object value

void RooAbsReal::printValue(ostream& os) const
{
  os << getVal() ;
}



////////////////////////////////////////////////////////////////////////////////
/// Structure printing

void RooAbsReal::printMultiline(ostream& os, Int_t contents, Bool_t verbose, TString indent) const
{
  RooAbsArg::printMultiline(os,contents,verbose,indent) ;
  os << indent << "--- RooAbsReal ---" << endl;
  TString unit(_unit);
  if(!unit.IsNull()) unit.Prepend(' ');
  //os << indent << "  Value = " << getVal() << unit << endl;
  os << endl << indent << "  Plot label is \"" << getPlotLabel() << "\"" << "\n";
}


////////////////////////////////////////////////////////////////////////////////
/// Create a RooProfileLL object that eliminates all nuisance parameters in the
/// present function. The nuisance parameters are defined as all parameters
/// of the function except the stated paramsOfInterest

RooAbsReal* RooAbsReal::createProfile(const RooArgSet& paramsOfInterest)
{
  // Construct name of profile object
  auto name = std::string(GetName()) + "_Profile[";
  bool first = true;
  for (auto const& arg : paramsOfInterest) {
    if (first) {
      first = false ;
    } else {
      name.append(",") ;
    }
    name.append(arg->GetName()) ;
  }
  name.append("]") ;

  // Create and return profile object
  return new RooProfileLL(name.c_str(),(std::string("Profile of ") + GetTitle()).c_str(),*this,paramsOfInterest) ;
}






////////////////////////////////////////////////////////////////////////////////
/// Create an object that represents the integral of the function over one or more observables listed in `iset`.
/// The actual integration calculation is only performed when the returned object is evaluated. The name
/// of the integral object is automatically constructed from the name of the input function, the variables
/// it integrates and the range integrates over.
///
/// \note The integral over a PDF is usually not normalised (*i.e.*, it is usually not
/// 1 when integrating the PDF over the full range). In fact, this integral is used *to compute*
/// the normalisation of each PDF. See the rf110 tutorial at https://root.cern.ch/doc/master/group__tutorial__roofit.html
/// for details on PDF normalisation.
///
/// The following named arguments are accepted
/// |  | Effect on integral creation
/// |--|-------------------------------
/// | `NormSet(const RooArgSet&)`            | Specify normalization set, mostly useful when working with PDFs
/// | `NumIntConfig(const RooNumIntConfig&)` | Use given configuration for any numeric integration, if necessary
/// | `Range(const char* name)`              | Integrate only over given range. Multiple ranges may be specified by passing multiple Range() arguments

RooAbsReal* RooAbsReal::createIntegral(const RooArgSet& iset, const RooCmdArg& arg1, const RooCmdArg& arg2,
				       const RooCmdArg& arg3, const RooCmdArg& arg4, const RooCmdArg& arg5,
				       const RooCmdArg& arg6, const RooCmdArg& arg7, const RooCmdArg& arg8) const
{


  // Define configuration for this method
  RooCmdConfig pc(Form("RooAbsReal::createIntegral(%s)",GetName())) ;
  pc.defineString("rangeName","RangeWithName",0,"",kTRUE) ;
  pc.defineObject("normSet","NormSet",0,0) ;
  pc.defineObject("numIntConfig","NumIntConfig",0,0) ;

  // Process & check varargs
  pc.process(arg1,arg2,arg3,arg4,arg5,arg6,arg7,arg8) ;
  if (!pc.ok(kTRUE)) {
    return 0 ;
  }

  // Extract values from named arguments
  const char* rangeName = pc.getString("rangeName",0,kTRUE) ;
  const RooArgSet* nset = static_cast<const RooArgSet*>(pc.getObject("normSet",0)) ;
  const RooNumIntConfig* cfg = static_cast<const RooNumIntConfig*>(pc.getObject("numIntConfig",0)) ;

  return createIntegral(iset,nset,cfg,rangeName) ;
}





////////////////////////////////////////////////////////////////////////////////
/// Create an object that represents the integral of the function over one or more observables listed in iset.
/// The actual integration calculation is only performed when the return object is evaluated. The name
/// of the integral object is automatically constructed from the name of the input function, the variables
/// it integrates and the range integrates over. If nset is specified the integrand is request
/// to be normalized over nset (only meaningful when the integrand is a pdf). If rangename is specified
/// the integral is performed over the named range, otherwise it is performed over the domain of each
/// integrated observable. If cfg is specified it will be used to configure any numeric integration
/// aspect of the integral. It will not force the integral to be performed numerically, which is
/// decided automatically by RooRealIntegral.

RooAbsReal* RooAbsReal::createIntegral(const RooArgSet& iset, const RooArgSet* nset,
				       const RooNumIntConfig* cfg, const char* rangeName) const
{
  if (!rangeName || strchr(rangeName,',')==0) {
    // Simple case: integral over full range or single limited range
    return createIntObj(iset,nset,cfg,rangeName) ;
  }

  // Integral over multiple ranges
  RooArgSet components ;

  auto tokens = ROOT::Split(rangeName, ",");

  for (const std::string& token : tokens) {
    RooAbsReal* compIntegral = createIntObj(iset,nset,cfg, token.c_str());
    components.add(*compIntegral);
  }

  TString title(GetTitle()) ;
  title.Prepend("Integral of ") ;
  TString fullName(GetName()) ;
  fullName.Append(integralNameSuffix(iset,nset,rangeName)) ;

  return new RooAddition(fullName.Data(),title.Data(),components,kTRUE) ;
}



////////////////////////////////////////////////////////////////////////////////
/// Internal utility function for createIntegral() that creates the actual integral object.
RooAbsReal* RooAbsReal::createIntObj(const RooArgSet& iset2, const RooArgSet* nset2,
				     const RooNumIntConfig* cfg, const char* rangeName) const
{
  // Make internal use copies of iset and nset
  RooArgSet iset(iset2) ;
  const RooArgSet* nset = nset2 ;


  // Initialize local variables perparing for recursive loop
  Bool_t error = kFALSE ;
  const RooAbsReal* integrand = this ;
  RooAbsReal* integral = 0 ;

  // Handle trivial case of no integration here explicitly
  if (iset.getSize()==0) {

    TString title(GetTitle()) ;
    title.Prepend("Integral of ") ;

    TString name(GetName()) ;
    name.Append(integralNameSuffix(iset,nset,rangeName)) ;

    return new RooRealIntegral(name,title,*this,iset,nset,cfg,rangeName) ;
  }

  // Process integration over remaining integration variables
  while(iset.getSize()>0) {


    // Find largest set of observables that can be integrated in one go
    RooArgSet innerSet ;
    findInnerMostIntegration(iset,innerSet,rangeName) ;

    // If largest set of observables that can be integrated is empty set, problem was ill defined
    // Postpone error messaging and handling to end of function, exit loop here
    if (innerSet.getSize()==0) {
      error = kTRUE ;
      break ;
    }

    // Prepare name and title of integral to be created
    TString title(integrand->GetTitle()) ;
    title.Prepend("Integral of ") ;

    TString name(integrand->GetName()) ;
    name.Append(integrand->integralNameSuffix(innerSet,nset,rangeName)) ;

    // Construct innermost integral
    integral = new RooRealIntegral(name,title,*integrand,innerSet,nset,cfg,rangeName) ;

    // Integral of integral takes ownership of innermost integral
    if (integrand != this) {
      integral->addOwnedComponents(*integrand) ;
    }

    // Remove already integrated observables from to-do list
    iset.remove(innerSet) ;

    // Send info message on recursion if needed
    if (integrand == this && iset.getSize()>0) {
      coutI(Integration) << GetName() << " : multidimensional integration over observables with parameterized ranges in terms of other integrated observables detected, using recursive integration strategy to construct final integral" << endl ;
    }

    // Prepare for recursion, next integral should integrate last integrand
    integrand = integral ;


    // Only need normalization set in innermost integration
    nset = 0 ;
  }

  if (error) {
    coutE(Integration) << GetName() << " : ERROR while defining recursive integral over observables with parameterized integration ranges, please check that integration rangs specify uniquely defined integral " << endl;
    delete integral ;
    integral = 0 ;
    return integral ;
  }


  // After-burner: apply interpolating cache on (numeric) integral if requested by user
  const char* cacheParamsStr = getStringAttribute("CACHEPARAMINT") ;
  if (cacheParamsStr && strlen(cacheParamsStr)) {

    RooArgSet* intParams = integral->getVariables() ;

    RooArgSet cacheParams = RooHelpers::selectFromArgSet(*intParams, cacheParamsStr);

    if (cacheParams.getSize()>0) {
      cxcoutD(Caching) << "RooAbsReal::createIntObj(" << GetName() << ") INFO: constructing " << cacheParams.getSize()
		     << "-dim value cache for integral over " << iset2 << " as a function of " << cacheParams << " in range " << (rangeName?rangeName:"<none>") <<  endl ;
      string name = Form("%s_CACHE_[%s]",integral->GetName(),cacheParams.contentsString().c_str()) ;
      RooCachedReal* cachedIntegral = new RooCachedReal(name.c_str(),name.c_str(),*integral,cacheParams) ;
      cachedIntegral->setInterpolationOrder(2) ;
      cachedIntegral->addOwnedComponents(*integral) ;
      cachedIntegral->setCacheSource(kTRUE) ;
      if (integral->operMode()==ADirty) {
	cachedIntegral->setOperMode(ADirty) ;
      }
      //cachedIntegral->disableCache(kTRUE) ;
      integral = cachedIntegral ;
    }

    delete intParams ;
  }

  return integral ;
}



////////////////////////////////////////////////////////////////////////////////
/// Utility function for createIntObj() that aids in the construct of recursive integrals
/// over functions with multiple observables with parameterized ranges. This function
/// finds in a given set allObs over which integration is requested the largeset subset
/// of observables that can be integrated simultaneously. This subset consists of
/// observables with fixed ranges and observables with parameterized ranges whose
/// parameterization does not depend on any observable that is also integrated.

void RooAbsReal::findInnerMostIntegration(const RooArgSet& allObs, RooArgSet& innerObs, const char* rangeName) const
{
  // Make lists of
  // a) integrated observables with fixed ranges,
  // b) integrated observables with parameterized ranges depending on other integrated observables
  // c) integrated observables used in definition of any parameterized ranges of integrated observables
  RooArgSet obsWithFixedRange(allObs) ;
  RooArgSet obsWithParamRange ;
  RooArgSet obsServingAsRangeParams ;

  // Loop over all integrated observables
  for (const auto aarg : allObs) {
    // Check if observable is real-valued lvalue
    RooAbsRealLValue* arglv = dynamic_cast<RooAbsRealLValue*>(aarg) ;
    if (arglv) {

      // Check if range is parameterized
      RooAbsBinning& binning = arglv->getBinning(rangeName,kFALSE,kTRUE) ;
      if (binning.isParameterized()) {
        RooArgSet loBoundObs;
        RooArgSet hiBoundObs;
        binning.lowBoundFunc()->getObservables(&allObs, loBoundObs) ;
        binning.highBoundFunc()->getObservables(&allObs, hiBoundObs) ;

        // Check if range parameterization depends on other integrated observables
        if (loBoundObs.overlaps(allObs) || hiBoundObs.overlaps(allObs)) {
          obsWithParamRange.add(*aarg) ;
          obsWithFixedRange.remove(*aarg) ;
          obsServingAsRangeParams.add(loBoundObs,false) ;
          obsServingAsRangeParams.add(hiBoundObs,false) ;
        }
      }
    }
  }

  // Make list of fixed-range observables that are _not_ involved in the parameterization of ranges of other observables
  RooArgSet obsWithFixedRangeNP(obsWithFixedRange) ;
  obsWithFixedRangeNP.remove(obsServingAsRangeParams) ;

  // Make list of param-range observables that are _not_ involved in the parameterization of ranges of other observables
  RooArgSet obsWithParamRangeNP(obsWithParamRange) ;
  obsWithParamRangeNP.remove(obsServingAsRangeParams) ;

  // Construct inner-most integration: over observables (with fixed or param range) not used in any other param range definitions
  innerObs.removeAll() ;
  innerObs.add(obsWithFixedRangeNP) ;
  innerObs.add(obsWithParamRangeNP) ;

}


////////////////////////////////////////////////////////////////////////////////
/// Construct string with unique suffix name to give to integral object that encodes
/// integrated observables, normalization observables and the integration range name

TString RooAbsReal::integralNameSuffix(const RooArgSet& iset, const RooArgSet* nset, const char* rangeName, Bool_t omitEmpty) const
{
  TString name ;
  if (iset.getSize()>0) {

    RooArgSet isetTmp(iset) ;
    isetTmp.sort() ;

    name.Append("_Int[") ;
    TIterator* iter = isetTmp.createIterator() ;
    RooAbsArg* arg ;
    Bool_t first(kTRUE) ;
    while((arg=(RooAbsArg*)iter->Next())) {
      if (first) {
	first=kFALSE ;
      } else {
	name.Append(",") ;
      }
      name.Append(arg->GetName()) ;
    }
    delete iter ;
    if (rangeName) {
      name.Append("|") ;
      name.Append(rangeName) ;
    }
    name.Append("]");
  } else if (!omitEmpty) {
    name.Append("_Int[]") ;
  }

  if (nset && nset->getSize()>0 ) {

    RooArgSet nsetTmp(*nset) ;
    nsetTmp.sort() ;

    name.Append("_Norm[") ;
    Bool_t first(kTRUE);
    TIterator* iter  = nsetTmp.createIterator() ;
    RooAbsArg* arg ;
    while((arg=(RooAbsArg*)iter->Next())) {
      if (first) {
	first=kFALSE ;
      } else {
	name.Append(",") ;
      }
      name.Append(arg->GetName()) ;
    }
    delete iter ;
    const RooAbsPdf* thisPdf = dynamic_cast<const RooAbsPdf*>(this) ;
    if (thisPdf && thisPdf->normRange()) {
      name.Append("|") ;
      name.Append(thisPdf->normRange()) ;
    }
    name.Append("]") ;
  }

  return name ;
}



////////////////////////////////////////////////////////////////////////////////
/// Utility function for plotOn() that creates a projection of a function or p.d.f
/// to be plotted on a RooPlot.
/// \ref createPlotProjAnchor "createPlotProjection()"

const RooAbsReal* RooAbsReal::createPlotProjection(const RooArgSet& depVars, const RooArgSet& projVars,
                                               RooArgSet*& cloneSet) const
{
  return createPlotProjection(depVars,&projVars,cloneSet) ;
}


////////////////////////////////////////////////////////////////////////////////
/// Utility function for plotOn() that creates a projection of a function or p.d.f
/// to be plotted on a RooPlot.
/// \anchor createPlotProjAnchor
///
/// Create a new object \f$ G \f$ that represents the normalized projection:
/// \f[
///  G[x,p] = \frac{\int F[x,y,p] \; \mathrm{d}\{y\}}
///                {\int F[x,y,p] \; \mathrm{d}\{x\} \, \mathrm{d}\{y\}}
/// \f]
/// where \f$ F[x,y,p] \f$ is the function we represent, and
/// \f$ \{ p \} \f$ are the remaining variables ("parameters").
///
/// \param[in] dependentVars Dependent variables over which to normalise, \f$ \{x\} \f$.
/// \param[in] projectedVars Variables to project out, \f$ \{ y \} \f$.
/// \param[out] cloneSet Will be set to a RooArgSet*, which will contain a clone of *this plus its projection integral object.
/// The latter will also be returned. The caller takes ownership of this set.
/// \param[in] rangeName Optional range for projection integrals
/// \param[in] condObs Conditional observables, which are not integrated for normalisation, even if they
/// are in `dependentVars` or `projectedVars`.
/// \return A pointer to the newly created object, or zero in case of an
/// error. The caller is responsible for deleting the `cloneSet` (which includes the returned projection object).
const RooAbsReal *RooAbsReal::createPlotProjection(const RooArgSet &dependentVars, const RooArgSet *projectedVars,
						   RooArgSet *&cloneSet, const char* rangeName, const RooArgSet* condObs) const
{
  // Get the set of our leaf nodes
  RooArgSet leafNodes;
  RooArgSet treeNodes;
  leafNodeServerList(&leafNodes,this);
  treeNodeServerList(&treeNodes,this) ;


  // Check that the dependents are all fundamental. Filter out any that we
  // do not depend on, and make substitutions by name in our leaf list.
  // Check for overlaps with the projection variables.
  for (const auto arg : dependentVars) {
    if(!arg->isFundamental() && !dynamic_cast<const RooAbsLValue*>(arg)) {
      coutE(Plotting) << ClassName() << "::" << GetName() << ":createPlotProjection: variable \"" << arg->GetName()
	       << "\" of wrong type: " << arg->ClassName() << endl;
      return 0;
    }

    RooAbsArg *found= treeNodes.find(arg->GetName());
    if(!found) {
      coutE(Plotting) << ClassName() << "::" << GetName() << ":createPlotProjection: \"" << arg->GetName()
		          << "\" is not a dependent and will be ignored." << endl;
      continue;
    }
    if(found != arg) {
      if (leafNodes.find(found->GetName())) {
        leafNodes.replace(*found,*arg);
      } else {
        leafNodes.add(*arg) ;

        // Remove any dependents of found, replace by dependents of LV node
        RooArgSet lvDep;
        arg->getObservables(&leafNodes, lvDep);
        for (const auto lvs : lvDep) {
          RooAbsArg* tmp = leafNodes.find(lvs->GetName()) ;
          if (tmp) {
            leafNodes.remove(*tmp) ;
            leafNodes.add(*lvs) ;
          }
        }
      }
    }

    // check if this arg is also in the projection set
    if(0 != projectedVars && projectedVars->find(arg->GetName())) {
      coutE(Plotting) << ClassName() << "::" << GetName() << ":createPlotProjection: \"" << arg->GetName()
		          << "\" cannot be both a dependent and a projected variable." << endl;
      return 0;
    }
  }

  // Remove the projected variables from the list of leaf nodes, if necessary.
  if(0 != projectedVars) leafNodes.remove(*projectedVars,kTRUE);

  // Make a deep-clone of ourself so later operations do not disturb our original state
  cloneSet= (RooArgSet*)RooArgSet(*this).snapshot(kTRUE);
  if (!cloneSet) {
    coutE(Plotting) << "RooAbsPdf::createPlotProjection(" << GetName() << ") Couldn't deep-clone PDF, abort," << endl ;
    return 0 ;
  }
  RooAbsReal *theClone= (RooAbsReal*)cloneSet->find(GetName());

  // The remaining entries in our list of leaf nodes are the the external
  // dependents (x) and parameters (p) of the projection. Patch them back
  // into the theClone. This orphans the nodes they replace, but the orphans
  // are still in the cloneList and so will be cleaned up eventually.
  //cout << "redirection leafNodes : " ; leafNodes.Print("1") ;

  RooArgSet* plotLeafNodes = (RooArgSet*) leafNodes.selectCommon(dependentVars) ;
  theClone->recursiveRedirectServers(*plotLeafNodes,kFALSE,kFALSE,kFALSE);
  delete plotLeafNodes ;

  // Create the set of normalization variables to use in the projection integrand
  RooArgSet normSet(dependentVars);
  if(0 != projectedVars) normSet.add(*projectedVars);
  if(0 != condObs) {
    normSet.remove(*condObs,kTRUE,kTRUE) ;
  }

  // Try to create a valid projection integral. If no variables are to be projected,
  // create a null projection anyway to bind our normalization over the dependents
  // consistently with the way they would be bound with a non-trivial projection.
  RooArgSet empty;
  if(0 == projectedVars) projectedVars= &empty;

  TString name = GetName() ;
  name += integralNameSuffix(*projectedVars,&normSet,rangeName,kTRUE) ;

  TString title(GetTitle());
  title.Prepend("Projection of ");


  RooAbsReal* projected= theClone->createIntegral(*projectedVars,normSet,rangeName) ;

  if(0 == projected || !projected->isValid()) {
    coutE(Plotting) << ClassName() << "::" << GetName() << ":createPlotProjection: cannot integrate out ";
    projectedVars->printStream(cout,kName|kArgs,kSingleLine);
    // cleanup and exit
    if(0 != projected) delete projected;
    return 0;
  }

  if(projected->InheritsFrom(RooRealIntegral::Class())){
    static_cast<RooRealIntegral*>(projected)->setAllowComponentSelection(true);
  }

  projected->SetName(name.Data()) ;
  projected->SetTitle(title.Data()) ;

  // Add the projection integral to the cloneSet so that it eventually gets cleaned up by the caller.
  cloneSet->addOwned(*projected);

  // return a const pointer to remind the caller that they do not delete the returned object
  // directly (it is contained in the cloneSet instead).
  return projected;
}




////////////////////////////////////////////////////////////////////////////////
/// Fill the ROOT histogram 'hist' with values sampled from this
/// function at the bin centers.  Our value is calculated by first
/// integrating out any variables in projectedVars and then scaling
/// the result by scaleFactor. Returns a pointer to the input
/// histogram, or zero in case of an error. The input histogram can
/// be any TH1 subclass, and therefore of arbitrary
/// dimension. Variables are matched with the (x,y,...) dimensions of
/// the input histogram according to the order in which they appear
/// in the input plotVars list. If scaleForDensity is true the
/// histogram is filled with a the functions density rather than
/// the functions value (i.e. the value at the bin center is multiplied
/// with bin volume)

TH1 *RooAbsReal::fillHistogram(TH1 *hist, const RooArgList &plotVars,
			       Double_t scaleFactor, const RooArgSet *projectedVars, Bool_t scaleForDensity,
			       const RooArgSet* condObs, Bool_t setError) const
{
  // Do we have a valid histogram to use?
  if(0 == hist) {
    coutE(InputArguments) << ClassName() << "::" << GetName() << ":fillHistogram: no valid histogram to fill" << endl;
    return 0;
  }

  // Check that the number of plotVars matches the input histogram's dimension
  Int_t hdim= hist->GetDimension();
  if(hdim != plotVars.getSize()) {
    coutE(InputArguments) << ClassName() << "::" << GetName() << ":fillHistogram: plotVars has the wrong dimension" << endl;
    return 0;
  }


  // Check that the plot variables are all actually RooRealVars and print a warning if we do not
  // explicitly depend on one of them. Fill a set (not list!) of cloned plot variables.
  RooArgSet plotClones;
  for(Int_t index= 0; index < plotVars.getSize(); index++) {
    const RooAbsArg *var= plotVars.at(index);
    const RooRealVar *realVar= dynamic_cast<const RooRealVar*>(var);
    if(0 == realVar) {
      coutE(InputArguments) << ClassName() << "::" << GetName() << ":fillHistogram: cannot plot variable \"" << var->GetName()
	   << "\" of type " << var->ClassName() << endl;
      return 0;
    }
    if(!this->dependsOn(*realVar)) {
      coutE(InputArguments) << ClassName() << "::" << GetName()
	   << ":fillHistogram: WARNING: variable is not an explicit dependent: " << realVar->GetName() << endl;
    }
    plotClones.addClone(*realVar,kTRUE); // do not complain about duplicates
  }

  // Reconnect all plotClones to each other, imported when plotting N-dim integrals with entangled parameterized ranges
  TIterator* pciter= plotClones.createIterator() ;
  RooAbsArg* pc ;
  while((pc=(RooAbsArg*)pciter->Next())) {
    pc->recursiveRedirectServers(plotClones,kFALSE,kFALSE,kTRUE) ;
  }

  delete pciter ;

  // Call checkObservables
  RooArgSet allDeps(plotClones) ;
  if (projectedVars) {
    allDeps.add(*projectedVars) ;
  }
  if (checkObservables(&allDeps)) {
    coutE(InputArguments) << "RooAbsReal::fillHistogram(" << GetName() << ") error in checkObservables, abort" << endl ;
    return hist ;
  }

  // Create a standalone projection object to use for calculating bin contents
  RooArgSet *cloneSet = 0;
  const RooAbsReal *projected= createPlotProjection(plotClones,projectedVars,cloneSet,0,condObs);

  cxcoutD(Plotting) << "RooAbsReal::fillHistogram(" << GetName() << ") plot projection object is " << projected->GetName() << endl ;

  // Prepare to loop over the histogram bins
  Int_t xbins(0),ybins(1),zbins(1);
  RooRealVar *xvar = 0;
  RooRealVar *yvar = 0;
  RooRealVar *zvar = 0;
  TAxis *xaxis = 0;
  TAxis *yaxis = 0;
  TAxis *zaxis = 0;
  switch(hdim) {
  case 3:
    zbins= hist->GetNbinsZ();
    zvar= dynamic_cast<RooRealVar*>(plotClones.find(plotVars.at(2)->GetName()));
    zaxis= hist->GetZaxis();
    assert(0 != zvar && 0 != zaxis);
    if (scaleForDensity) {
      scaleFactor*= (zaxis->GetXmax() - zaxis->GetXmin())/zbins;
    }
    // fall through to next case...
  case 2:
    ybins= hist->GetNbinsY();
    yvar= dynamic_cast<RooRealVar*>(plotClones.find(plotVars.at(1)->GetName()));
    yaxis= hist->GetYaxis();
    assert(0 != yvar && 0 != yaxis);
    if (scaleForDensity) {
      scaleFactor*= (yaxis->GetXmax() - yaxis->GetXmin())/ybins;
    }
    // fall through to next case...
  case 1:
    xbins= hist->GetNbinsX();
    xvar= dynamic_cast<RooRealVar*>(plotClones.find(plotVars.at(0)->GetName()));
    xaxis= hist->GetXaxis();
    assert(0 != xvar && 0 != xaxis);
    if (scaleForDensity) {
      scaleFactor*= (xaxis->GetXmax() - xaxis->GetXmin())/xbins;
    }
    break;
  default:
    coutE(InputArguments) << ClassName() << "::" << GetName() << ":fillHistogram: cannot fill histogram with "
			  << hdim << " dimensions" << endl;
    break;
  }

  // Loop over the input histogram's bins and fill each one with our projection's
  // value, calculated at the center.
  RooAbsReal::setEvalErrorLoggingMode(RooAbsReal::CollectErrors) ;
  Int_t xbin(0),ybin(0),zbin(0);
  Int_t bins= xbins*ybins*zbins;
  for(Int_t bin= 0; bin < bins; bin++) {
    switch(hdim) {
    case 3:
      if(bin % (xbins*ybins) == 0) {
	zbin++;
	zvar->setVal(zaxis->GetBinCenter(zbin));
      }
      // fall through to next case...
    case 2:
      if(bin % xbins == 0) {
	ybin= (ybin%ybins) + 1;
	yvar->setVal(yaxis->GetBinCenter(ybin));
      }
      // fall through to next case...
    case 1:
      xbin= (xbin%xbins) + 1;
      xvar->setVal(xaxis->GetBinCenter(xbin));
      break;
    default:
      coutE(InputArguments) << "RooAbsReal::fillHistogram: Internal Error!" << endl;
      break;
    }

    Double_t result= scaleFactor*projected->getVal();
    if (RooAbsReal::numEvalErrors()>0) {
      coutW(Plotting) << "WARNING: Function evaluation error(s) at coordinates [x]=" << xvar->getVal() ;
      if (hdim==2) ccoutW(Plotting) << " [y]=" << yvar->getVal() ;
      if (hdim==3) ccoutW(Plotting) << " [z]=" << zvar->getVal() ;
      ccoutW(Plotting) << endl ;
      // RooAbsReal::printEvalErrors(ccoutW(Plotting),10) ;
      result = 0 ;
    }
    RooAbsReal::clearEvalErrorLog() ;

    hist->SetBinContent(hist->GetBin(xbin,ybin,zbin),result);
    if (setError) {
      hist->SetBinError(hist->GetBin(xbin,ybin,zbin),sqrt(result)) ;
    }

    //cout << "bin " << bin << " -> (" << xbin << "," << ybin << "," << zbin << ") = " << result << endl;
  }
  RooAbsReal::setEvalErrorLoggingMode(RooAbsReal::PrintErrors) ;

  // cleanup
  delete cloneSet;

  return hist;
}



////////////////////////////////////////////////////////////////////////////////
/// Fill a RooDataHist with values sampled from this function at the
/// bin centers.  If extendedMode is true, the p.d.f. values is multiplied
/// by the number of expected events in each bin
///
/// An optional scaling by a given scaleFactor can be performed.
/// Returns a pointer to the input RooDataHist, or zero
/// in case of an error.
///
/// If correctForBinSize is true the RooDataHist
/// is filled with the functions density (function value times the
/// bin volume) rather than function value.
///
/// If showProgress is true
/// a process indicator is printed on stdout in steps of one percent,
/// which is mostly useful for the sampling of expensive functions
/// such as likelihoods

RooDataHist* RooAbsReal::fillDataHist(RooDataHist *hist, const RooArgSet* normSet, Double_t scaleFactor,
				      Bool_t correctForBinSize, Bool_t showProgress) const
{
  // Do we have a valid histogram to use?
  if(0 == hist) {
    coutE(InputArguments) << ClassName() << "::" << GetName() << ":fillDataHist: no valid RooDataHist to fill" << endl;
    return 0;
  }

  // Call checkObservables
  RooArgSet allDeps(*hist->get()) ;
  if (checkObservables(&allDeps)) {
    coutE(InputArguments) << "RooAbsReal::fillDataHist(" << GetName() << ") error in checkObservables, abort" << endl ;
    return hist ;
  }

  // Make deep clone of self and attach to dataset observables
  //RooArgSet* origObs = getObservables(hist) ;
  RooArgSet* cloneSet = (RooArgSet*) RooArgSet(*this).snapshot(kTRUE) ;
  RooAbsReal* theClone = (RooAbsReal*) cloneSet->find(GetName()) ;
  theClone->recursiveRedirectServers(*hist->get()) ;
  //const_cast<RooAbsReal*>(this)->recursiveRedirectServers(*hist->get()) ;

  // Iterator over all bins of RooDataHist and fill weights
  Int_t onePct = hist->numEntries()/100 ;
  if (onePct==0) {
    onePct++ ;
  }
  for (Int_t i=0 ; i<hist->numEntries() ; i++) {
    if (showProgress && (i%onePct==0)) {
      ccoutP(Eval) << "." << flush ;
    }
    const RooArgSet* obs = hist->get(i) ;
    Double_t binVal = theClone->getVal(normSet?normSet:obs)*scaleFactor ;
    if (correctForBinSize) {
      binVal*= hist->binVolume() ;
    }
    hist->set(i, binVal, 0.);
  }

  delete cloneSet ;
  //const_cast<RooAbsReal*>(this)->recursiveRedirectServers(*origObs) ;
  //delete origObs ;

  return hist;
}




////////////////////////////////////////////////////////////////////////////////
/// Create and fill a ROOT histogram TH1, TH2 or TH3 with the values of this function for the variables with given names.
/// \param[in] varNameList List of variables to use for x, y, z axis, separated by ':'
/// \param[in] xbins Number of bins for first variable
/// \param[in] ybins Number of bins for second variable
/// \param[in] zbins Number of bins for third variable
/// \return TH1*, which is one of TH[1-3]. The histogram is owned by the caller.
///
/// For a greater degree of control use
/// RooAbsReal::createHistogram(const char *, const RooAbsRealLValue&, const RooCmdArg&, const RooCmdArg&, const RooCmdArg&, const RooCmdArg&, const RooCmdArg&, const RooCmdArg&, const RooCmdArg&, const RooCmdArg&) const
///

TH1* RooAbsReal::createHistogram(const char* varNameList, Int_t xbins, Int_t ybins, Int_t zbins) const
{
  // Parse list of variable names
  char buf[1024] ;
  strlcpy(buf,varNameList,1024) ;
  char* varName = strtok(buf,",:") ;

  RooArgSet* vars = getVariables() ;

  RooRealVar* xvar = (RooRealVar*) vars->find(varName) ;
  varName = strtok(0,",") ;
  RooRealVar* yvar = varName ? (RooRealVar*) vars->find(varName) : 0 ;
  varName = strtok(0,",") ;
  RooRealVar* zvar = varName ? (RooRealVar*) vars->find(varName) : 0 ;

  delete vars ;

  // Construct list of named arguments to pass to the implementation version of createHistogram()

  RooLinkedList argList ;
  if (xbins>0) {
    argList.Add(RooFit::Binning(xbins).Clone()) ;
  }

  if (yvar) {
    if (ybins>0) {
      argList.Add(RooFit::YVar(*yvar,RooFit::Binning(ybins)).Clone()) ;
    } else {
      argList.Add(RooFit::YVar(*yvar).Clone()) ;
    }
  }


  if (zvar) {
    if (zbins>0) {
      argList.Add(RooFit::ZVar(*zvar,RooFit::Binning(zbins)).Clone()) ;
    } else {
      argList.Add(RooFit::ZVar(*zvar).Clone()) ;
    }
  }


  // Call implementation function
  TH1* result = createHistogram(GetName(),*xvar,argList) ;

  // Delete temporary list of RooCmdArgs
  argList.Delete() ;

  return result ;
}



////////////////////////////////////////////////////////////////////////////////
/// Create and fill a ROOT histogram TH1, TH2 or TH3 with the values of this function.
///
/// \param[in] name  Name of the ROOT histogram
/// \param[in] xvar  Observable to be mapped on x axis of ROOT histogram
/// \param[in] arg[0-9]  Arguments according to list below
/// \return TH1 *, one of TH{1,2,3}. The caller takes ownership.
///
/// <table>
/// <tr><th><th> Effect on histogram creation
/// <tr><td> `IntrinsicBinning()`                           <td> Apply binning defined by function or pdf (as advertised via binBoundaries() method)
/// <tr><td> `Binning(const char* name)`                    <td> Apply binning with given name to x axis of histogram
/// <tr><td> `Binning(RooAbsBinning& binning)`              <td> Apply specified binning to x axis of histogram
/// <tr><td> `Binning(int nbins, [double lo, double hi])`   <td> Apply specified binning to x axis of histogram
/// <tr><td> `ConditionalObservables(Args_t &&... argsOrArgSet)` <td> Do not normalise PDF over following observables when projecting PDF into histogram.
//                                                               Arguments can either be multiple RooRealVar or a single RooArgSet containing them.
/// <tr><td> `Scaling(Bool_t)`                              <td> Apply density-correction scaling (multiply by bin volume), default is kTRUE
/// <tr><td> `Extended(Bool_t)`                             <td> Plot event yield instead of probability density (for extended pdfs only)
///
/// <tr><td> `YVar(const RooAbsRealLValue& var,...)`    <td> Observable to be mapped on y axis of ROOT histogram.
/// The YVar() and ZVar() arguments can be supplied with optional Binning() arguments to control the binning of the Y and Z axes, e.g.
/// ```
/// createHistogram("histo",x,Binning(-1,1,20), YVar(y,Binning(-1,1,30)), ZVar(z,Binning("zbinning")))
/// ```
/// <tr><td> `ZVar(const RooAbsRealLValue& var,...)`    <td> Observable to be mapped on z axis of ROOT histogram
/// </table>
///
///

TH1 *RooAbsReal::createHistogram(const char *name, const RooAbsRealLValue& xvar,
				 const RooCmdArg& arg1, const RooCmdArg& arg2, const RooCmdArg& arg3, const RooCmdArg& arg4,
				 const RooCmdArg& arg5, const RooCmdArg& arg6, const RooCmdArg& arg7, const RooCmdArg& arg8) const
{

  RooLinkedList l ;
  l.Add((TObject*)&arg1) ;  l.Add((TObject*)&arg2) ;
  l.Add((TObject*)&arg3) ;  l.Add((TObject*)&arg4) ;
  l.Add((TObject*)&arg5) ;  l.Add((TObject*)&arg6) ;
  l.Add((TObject*)&arg7) ;  l.Add((TObject*)&arg8) ;

  return createHistogram(name,xvar,l) ;
}


////////////////////////////////////////////////////////////////////////////////
/// Internal method implementing createHistogram

TH1* RooAbsReal::createHistogram(const char *name, const RooAbsRealLValue& xvar, RooLinkedList& argList) const
{

  // Define configuration for this method
  RooCmdConfig pc(Form("RooAbsReal::createHistogram(%s)",GetName())) ;
  pc.defineInt("scaling","Scaling",0,1) ;
  pc.defineInt("intBinning","IntrinsicBinning",0,2) ;
  pc.defineInt("extended","Extended",0,2) ;

  pc.defineObject("compSet","SelectCompSet",0) ;
  pc.defineString("compSpec","SelectCompSpec",0) ;
  pc.defineObject("projObs","ProjectedObservables",0,0) ;
  pc.defineObject("yvar","YVar",0,0) ;
  pc.defineObject("zvar","ZVar",0,0) ;
  pc.defineMutex("SelectCompSet","SelectCompSpec") ;
  pc.defineMutex("IntrinsicBinning","Binning") ;
  pc.defineMutex("IntrinsicBinning","BinningName") ;
  pc.defineMutex("IntrinsicBinning","BinningSpec") ;
  pc.allowUndefined() ;

  // Process & check varargs
  pc.process(argList) ;
  if (!pc.ok(kTRUE)) {
    return 0 ;
  }

  RooArgList vars(xvar) ;
  RooAbsArg* yvar = static_cast<RooAbsArg*>(pc.getObject("yvar")) ;
  if (yvar) {
    vars.add(*yvar) ;
  }
  RooAbsArg* zvar = static_cast<RooAbsArg*>(pc.getObject("zvar")) ;
  if (zvar) {
    vars.add(*zvar) ;
  }

  auto projObs = static_cast<RooArgSet*>(pc.getObject("projObs")) ;
  RooArgSet* intObs = 0 ;

  Bool_t doScaling = pc.getInt("scaling") ;
  Int_t doIntBinning = pc.getInt("intBinning") ;
  Int_t doExtended = pc.getInt("extended") ;

  // If doExtended is two, selection is automatic, set to 1 of pdf is extended, to zero otherwise
  const RooAbsPdf* pdfSelf = dynamic_cast<const RooAbsPdf*>(this) ;
  if (!pdfSelf && doExtended>0) {
    coutW(InputArguments) << "RooAbsReal::createHistogram(" << GetName() << ") WARNING extended mode requested for a non-pdf object, ignored" << endl ;
    doExtended=0 ;
  }
  if (pdfSelf && doExtended==1 && pdfSelf->extendMode()==RooAbsPdf::CanNotBeExtended) {
    coutW(InputArguments) << "RooAbsReal::createHistogram(" << GetName() << ") WARNING extended mode requested for a non-extendable pdf, ignored" << endl ;
    doExtended=0 ;
  }
  if (pdfSelf && doExtended==2) {
    doExtended = pdfSelf->extendMode()==RooAbsPdf::CanNotBeExtended ? 0 : 1 ;
  }

  const char* compSpec = pc.getString("compSpec") ;
  const RooArgSet* compSet = (const RooArgSet*) pc.getObject("compSet") ;
  Bool_t haveCompSel = ( (compSpec && strlen(compSpec)>0) || compSet) ;

  RooBinning* intBinning(0) ;
  if (doIntBinning>0) {
    // Given RooAbsPdf* pdf and RooRealVar* obs
    list<Double_t>* bl = binBoundaries((RooRealVar&)xvar,xvar.getMin(),xvar.getMax()) ;
    if (!bl) {
      // Only emit warning when intrinsic binning is explicitly requested
      if (doIntBinning==1) {
	coutW(InputArguments) << "RooAbsReal::createHistogram(" << GetName()
			      << ") WARNING, intrinsic model binning requested for histogram, but model does not define bin boundaries, reverting to default binning"<< endl ;
      }
    } else {
      if (doIntBinning==2) {
	coutI(InputArguments) << "RooAbsReal::createHistogram(" << GetName()
			      << ") INFO: Model has intrinsic binning definition, selecting that binning for the histogram"<< endl ;
      }
      Double_t* ba = new Double_t[bl->size()] ; int i=0 ;
      for (list<double>::iterator it=bl->begin() ; it!=bl->end() ; ++it) { ba[i++] = *it ; }
      intBinning = new RooBinning(bl->size()-1,ba) ;
      delete[] ba ;
    }
  }

  RooLinkedList argListCreate(argList) ;
  pc.stripCmdList(argListCreate,"Scaling,ProjectedObservables,IntrinsicBinning,SelectCompSet,SelectCompSpec,Extended") ;

  TH1* histo(0) ;
  if (intBinning) {
    RooCmdArg tmp = RooFit::Binning(*intBinning) ;
    argListCreate.Add(&tmp) ;
    histo = xvar.createHistogram(name,argListCreate) ;
    delete intBinning ;
  } else {
    histo = xvar.createHistogram(name,argListCreate) ;
  }

  // Do component selection here
  if (haveCompSel) {

    // Get complete set of tree branch nodes
    RooArgSet branchNodeSet ;
    branchNodeServerList(&branchNodeSet) ;

    // Discard any non-RooAbsReal nodes
    TIterator* iter = branchNodeSet.createIterator() ;
    RooAbsArg* arg ;
    while((arg=(RooAbsArg*)iter->Next())) {
      if (!dynamic_cast<RooAbsReal*>(arg)) {
	branchNodeSet.remove(*arg) ;
      }
    }
    delete iter ;

    RooArgSet* dirSelNodes ;
    if (compSet) {
      dirSelNodes = (RooArgSet*) branchNodeSet.selectCommon(*compSet) ;
    } else {
      dirSelNodes = (RooArgSet*) branchNodeSet.selectByName(compSpec) ;
    }
    if (dirSelNodes->getSize()>0) {
      coutI(Plotting) << "RooAbsPdf::createHistogram(" << GetName() << ") directly selected PDF components: " << *dirSelNodes << endl ;

      // Do indirect selection and activate both
      plotOnCompSelect(dirSelNodes) ;
    } else {
      if (compSet) {
	coutE(Plotting) << "RooAbsPdf::createHistogram(" << GetName() << ") ERROR: component selection set " << *compSet << " does not match any components of p.d.f." << endl ;
      } else {
	coutE(Plotting) << "RooAbsPdf::createHistogram(" << GetName() << ") ERROR: component selection expression '" << compSpec << "' does not select any components of p.d.f." << endl ;
      }
      return 0 ;
    }
    delete dirSelNodes ;
  }

  Double_t scaleFactor(1.0) ;
  if (doExtended) {
    scaleFactor = pdfSelf->expectedEvents(vars) ;
    doScaling=kFALSE ;
  }

  fillHistogram(histo,vars,scaleFactor,intObs,doScaling,projObs,kFALSE) ;

  // Deactivate component selection
  if (haveCompSel) {
      plotOnCompSelect(0) ;
  }


  return histo ;
}


////////////////////////////////////////////////////////////////////////////////
/// Helper function for plotting of composite p.d.fs. Given
/// a set of selected components that should be plotted,
/// find all nodes that (in)directly depend on these selected
/// nodes. Mark all directly and indirecty selected nodes
/// as 'selected' using the selectComp() method

void RooAbsReal::plotOnCompSelect(RooArgSet* selNodes) const
{
  // Get complete set of tree branch nodes
  RooArgSet branchNodeSet;
  branchNodeServerList(&branchNodeSet);

  // Discard any non-PDF nodes
  // Iterate by number because collection is being modified! Iterators may invalidate ...
  for (unsigned int i = 0; i < branchNodeSet.size(); ++i) {
    const auto arg = branchNodeSet[i];
    if (!dynamic_cast<RooAbsReal*>(arg)) {
      branchNodeSet.remove(*arg) ;
    }
  }

  // If no set is specified, restored all selection bits to kTRUE
  if (!selNodes) {
    // Reset PDF selection bits to kTRUE
    for (const auto arg : branchNodeSet) {
      static_cast<RooAbsReal*>(arg)->selectComp(true);
    }
    return ;
  }


  // Add all nodes below selected nodes
  RooArgSet tmp;
  for (const auto arg : branchNodeSet) {
    for (const auto selNode : *selNodes) {
      if (selNode->dependsOn(*arg)) {
        tmp.add(*arg,kTRUE);
      }
    }
  }

  // Add all nodes that depend on selected nodes
  for (const auto arg : branchNodeSet) {
    if (arg->dependsOn(*selNodes)) {
      tmp.add(*arg,kTRUE);
    }
  }

  tmp.remove(*selNodes, true);
  tmp.remove(*this);
  selNodes->add(tmp);
  coutI(Plotting) << "RooAbsPdf::plotOn(" << GetName() << ") indirectly selected PDF components: " << tmp << endl ;

  // Set PDF selection bits according to selNodes
  for (const auto arg : branchNodeSet) {
    Bool_t select = selNodes->find(arg->GetName()) != nullptr;
    static_cast<RooAbsReal*>(arg)->selectComp(select);
  }
}



////////////////////////////////////////////////////////////////////////////////
/// Plot (project) PDF on specified frame. If a PDF is plotted in an empty frame, it
/// will show a unit normalized curve in the frame variable, taken at the present value
/// of other observables defined for this PDF.
///
/// If a PDF is plotted in a frame in which a dataset has already been plotted, it will
/// show a projected curve integrated over all variables that were present in the shown
/// dataset except for the one on the x-axis. The normalization of the curve will also
/// be adjusted to the event count of the plotted dataset. An informational message
/// will be printed for each projection step that is performed.
///
/// This function takes the following named arguments
/// <table>
/// <tr><th><th> Projection control
/// <tr><td> `Slice(const RooArgSet& set)`     <td> Override default projection behaviour by omitting observables listed
///                                    in set from the projection, i.e. by not integrating over these.
///                                    Slicing is usually only sensible in discrete observables, by e.g. creating a slice
///                                    of the PDF at the current value of the category observable.
///
/// <tr><td> `Slice(RooCategory& cat, const char* label)`        <td> Override default projection behaviour by omitting the specified category
///                                    observable from the projection, i.e., by not integrating over all states of this category.
///                                    The slice is positioned at the given label value. To pass multiple Slice() commands, please use the
///                                    Slice(std::map<RooCategory*, std::string> const&) argument explained below.
///
/// <tr><td> `Slice(std::map<RooCategory*, std::string> const&)`        <td> Omits multiple categories from the projection, as explianed above.
///                                    Can be used with initializer lists for convenience, e.g.
/// ```{.cpp}
///   pdf.plotOn(frame, Slice({{&tagCategory, "2tag"}, {&jetCategory, "3jet"}});
/// ```
///
/// <tr><td> `Project(const RooArgSet& set)`   <td> Override default projection behaviour by projecting over observables
///                                    given in the set, ignoring the default projection behavior. Advanced use only.
///
/// <tr><td> `ProjWData(const RooAbsData& d)`  <td> Override default projection _technique_ (integration). For observables present in given dataset
///                                    projection of PDF is achieved by constructing an average over all observable values in given set.
///                                    Consult RooFit plotting tutorial for further explanation of meaning & use of this technique
///
/// <tr><td> `ProjWData(const RooArgSet& s, const RooAbsData& d)`   <td> As above but only consider subset 's' of observables in dataset 'd' for projection through data averaging
///
/// <tr><td> `ProjectionRange(const char* rn)` <td> Override default range of projection integrals to a different range speficied by given range name.
///                                    This technique allows you to project a finite width slice in a real-valued observable
///
/// <tr><td> `NumCPU(Int_t ncpu)`              <td> Number of CPUs to use simultaneously to calculate data-weighted projections (only in combination with ProjWData)
///
///
/// <tr><th><th> Misc content control
/// <tr><td> `PrintEvalErrors(Int_t numErr)`   <td> Control number of p.d.f evaluation errors printed per curve. A negative
///                                    value suppress output completely, a zero value will only print the error count per p.d.f component,
///                                    a positive value is will print details of each error up to numErr messages per p.d.f component.
///
/// <tr><td> `EvalErrorValue(Double_t value)`  <td> Set curve points at which (pdf) evaluation errors occur to specified value. By default the
///                                    function value is plotted.
///
/// <tr><td> `Normalization(Double_t scale, ScaleType code)`   <td> Adjust normalization by given scale factor. Interpretation of number depends on code:
///                    - Relative: relative adjustment factor for a normalized function,
///                    - NumEvent: scale to match given number of events.
///                    - Raw: relative adjustment factor for an un-normalized function.
///
/// <tr><td> `Name(const chat* name)`          <td> Give curve specified name in frame. Useful if curve is to be referenced later
///
/// <tr><td> `Asymmetry(const RooCategory& c)` <td> Show the asymmetry of the PDF in given two-state category [F(+)-F(-)] / [F(+)+F(-)] rather than
///                                    the PDF projection. Category must have two states with indices -1 and +1 or three states with
///                                    indeces -1,0 and +1.
///
/// <tr><td> `ShiftToZero(Bool_t flag)`        <td> Shift entire curve such that lowest visible point is at exactly zero. Mostly useful when plotting \f$ -\log(L) \f$ or \f$ \chi^2 \f$ distributions
///
/// <tr><td> `AddTo(const char* name, double_t wgtSelf, double_t wgtOther)`   <td> Add constructed projection to already existing curve with given name and relative weight factors
/// <tr><td> `Components(const char* names)`  <td>  When plotting sums of PDFs, plot only the named components (*e.g.* only
///                                                 the signal of a signal+background model).
/// <tr><td> `Components(const RooArgSet& compSet)` <td> As above, but pass a RooArgSet of the components themselves.
///
/// <tr><th><th> Plotting control
/// <tr><td> `DrawOption(const char* opt)`     <td> Select ROOT draw option for resulting TGraph object. Currently supported options are "F" (fill), "L" (line), and "P" (points). 
///           \note Option "P" will cause RooFit to plot (and treat) this pdf as if it were data! This is intended for plotting "corrected data"-type pdfs such as "data-minus-background" or unfolded datasets.
///
/// <tr><td> `LineStyle(Int_t style)`          <td> Select line style by ROOT line style code, default is solid
///
/// <tr><td> `LineColor(Int_t color)`          <td> Select line color by ROOT color code, default is blue
///
/// <tr><td> `LineWidth(Int_t width)`          <td> Select line with in pixels, default is 3
///
/// <tr><td> `MarkerStyle(Int_t style)`   <td> Select the ROOT marker style, default is 21
///
/// <tr><td> `MarkerColor(Int_t color)`   <td> Select the ROOT marker color, default is black
///
/// <tr><td> `MarkerSize(Double_t size)`   <td> Select the ROOT marker size
///
/// <tr><td> `FillStyle(Int_t style)`          <td> Select fill style, default is not filled. If a filled style is selected, also use VLines()
///                                    to add vertical downward lines at end of curve to ensure proper closure. Add `DrawOption("F")` for filled drawing.
/// <tr><td> `FillColor(Int_t color)`          <td> Select fill color by ROOT color code
///
/// <tr><td> `Range(const char* name)`         <td> Only draw curve in range defined by given name
///
/// <tr><td> `Range(double lo, double hi)`     <td> Only draw curve in specified range
///
/// <tr><td> `VLines()`                        <td> Add vertical lines to y=0 at end points of curve
///
/// <tr><td> `Precision(Double_t eps)`         <td> Control precision of drawn curve w.r.t to scale of plot, default is 1e-3. Higher precision
///                                    will result in more and more densely spaced curve points
///
/// <tr><td> `Invisible(Bool_t flag)`           <td> Add curve to frame, but do not display. Useful in combination AddTo()
///
/// <tr><td> `VisualizeError(const RooFitResult& fitres, Double_t Z=1, Bool_t linearMethod=kTRUE)`
///                                  <td> Visualize the uncertainty on the parameters, as given in fitres, at 'Z' sigma'. The linear method is fast but may not be accurate in the presence of strong correlations (~>0.9) and at Z>2 due to linear and Gaussian approximations made. Intervals from the sampling method can be asymmetric, and may perform better in the presence of strong correlations, but may take (much) longer to calculate
///
/// <tr><td> `VisualizeError(const RooFitResult& fitres, const RooArgSet& param, Double_t Z=1, Bool_t linearMethod=kTRUE)`
///                                  <td> Visualize the uncertainty on the subset of parameters 'param', as given in fitres, at 'Z' sigma'
/// </table>
///
/// Details on error band visualization
/// -----------------------------------
/// *VisualizeError() uses plotOnWithErrorBand(). Documentation of the latter:*
/// \copydetails plotOnWithErrorBand()

RooPlot* RooAbsReal::plotOn(RooPlot* frame, const RooCmdArg& arg1, const RooCmdArg& arg2,
			    const RooCmdArg& arg3, const RooCmdArg& arg4,
			    const RooCmdArg& arg5, const RooCmdArg& arg6,
			    const RooCmdArg& arg7, const RooCmdArg& arg8,
			    const RooCmdArg& arg9, const RooCmdArg& arg10) const
{
  RooLinkedList l ;
  l.Add((TObject*)&arg1) ;  l.Add((TObject*)&arg2) ;
  l.Add((TObject*)&arg3) ;  l.Add((TObject*)&arg4) ;
  l.Add((TObject*)&arg5) ;  l.Add((TObject*)&arg6) ;
  l.Add((TObject*)&arg7) ;  l.Add((TObject*)&arg8) ;
  l.Add((TObject*)&arg9) ;  l.Add((TObject*)&arg10) ;
  return plotOn(frame,l) ;
}



////////////////////////////////////////////////////////////////////////////////
/// Internal back-end function of plotOn() with named arguments

RooPlot* RooAbsReal::plotOn(RooPlot* frame, RooLinkedList& argList) const
{
  // Special handling here if argList contains RangeWithName argument with multiple
  // range names -- Need to translate this call into multiple calls

  RooCmdArg* rcmd = (RooCmdArg*) argList.FindObject("RangeWithName") ;
  if (rcmd && TString(rcmd->getString(0)).Contains(",")) {

    // List joint ranges as choice of normalization for all later processing
    RooCmdArg rnorm = RooFit::NormRange(rcmd->getString(0)) ;
    argList.Add(&rnorm) ;

    std::vector<string> rlist;

    // Separate named ranges using strtok
    for (const std::string& rangeNameToken : ROOT::Split(rcmd->getString(0), ",")) {
      rlist.emplace_back(rangeNameToken);
    }

    for (const auto& rangeString : rlist) {
      // Process each range with a separate command with a single range to be plotted
      rcmd->setString(0, rangeString.c_str());
      RooAbsReal::plotOn(frame,argList);
    }
    return frame ;

  }

  // Define configuration for this method
  RooCmdConfig pc(Form("RooAbsReal::plotOn(%s)",GetName())) ;
  pc.defineString("drawOption","DrawOption",0,"L") ;
  pc.defineString("projectionRangeName","ProjectionRange",0,"",kTRUE) ;
  pc.defineString("curveNameSuffix","CurveNameSuffix",0,"") ;
  pc.defineString("sliceCatState","SliceCat",0,"",kTRUE) ;
  pc.defineDouble("scaleFactor","Normalization",0,1.0) ;
  pc.defineInt("scaleType","Normalization",0,Relative) ; 
  pc.defineObject("sliceSet","SliceVars",0) ;
  pc.defineObject("sliceCatList","SliceCat",0,0,kTRUE) ;
  // This dummy is needed for plotOn to recognize the "SliceCatMany" command.
  // It is not used directly, but the "SliceCat" commands are nested in it.
  // Removing this dummy definition results in "ERROR: unrecognized command: SliceCatMany".
  pc.defineObject("dummy1","SliceCatMany",0) ;
  pc.defineObject("projSet","Project",0) ;
  pc.defineObject("asymCat","Asymmetry",0) ;
  pc.defineDouble("precision","Precision",0,1e-3) ;
  pc.defineDouble("evalErrorVal","EvalErrorValue",0,0) ;
  pc.defineInt("doEvalError","EvalErrorValue",0,0) ;
  pc.defineInt("shiftToZero","ShiftToZero",0,0) ;
  pc.defineObject("projDataSet","ProjData",0) ;
  pc.defineObject("projData","ProjData",1) ;
  pc.defineObject("errorFR","VisualizeError",0) ;
  pc.defineDouble("errorZ","VisualizeError",0,1.) ;
  pc.defineSet("errorPars","VisualizeError",0) ;
  pc.defineInt("linearMethod","VisualizeError",0,0) ;
  pc.defineInt("binProjData","ProjData",0,0) ;
  pc.defineDouble("rangeLo","Range",0,-999.) ;
  pc.defineDouble("rangeHi","Range",1,-999.) ;
  pc.defineInt("numee","PrintEvalErrors",0,10) ;
  pc.defineInt("rangeAdjustNorm","Range",0,0) ;
  pc.defineInt("rangeWNAdjustNorm","RangeWithName",0,0) ;
  pc.defineInt("VLines","VLines",0,2) ; // 2==ExtendedWings
  pc.defineString("rangeName","RangeWithName",0,"") ;
  pc.defineString("normRangeName","NormRange",0,"") ;
  pc.defineInt("markerColor","MarkerColor",0,-999) ;
  pc.defineInt("markerStyle","MarkerStyle",0,-999) ;
  pc.defineDouble("markerSize","MarkerSize",0,-999) ;
  pc.defineInt("lineColor","LineColor",0,-999) ;
  pc.defineInt("lineStyle","LineStyle",0,-999) ;
  pc.defineInt("lineWidth","LineWidth",0,-999) ;
  pc.defineInt("fillColor","FillColor",0,-999) ;
  pc.defineInt("fillStyle","FillStyle",0,-999) ;
  pc.defineString("curveName","Name",0,"") ;
  pc.defineInt("curveInvisible","Invisible",0,0) ;
  pc.defineInt("showProg","ShowProgress",0,0) ;
  pc.defineInt("numCPU","NumCPU",0,1) ;
  pc.defineInt("interleave","NumCPU",1,0) ;
  pc.defineString("addToCurveName","AddTo",0,"") ;
  pc.defineDouble("addToWgtSelf","AddTo",0,1.) ;
  pc.defineDouble("addToWgtOther","AddTo",1,1.) ;
  pc.defineInt("moveToBack","MoveToBack",0,0) ;
  pc.defineMutex("SliceVars","Project") ;
  pc.defineMutex("AddTo","Asymmetry") ;
  pc.defineMutex("Range","RangeWithName") ;
  pc.defineMutex("VisualizeError","VisualizeErrorData") ;

  // Process & check varargs
  pc.process(argList) ;
  if (!pc.ok(kTRUE)) {
    return frame ;
  }

  PlotOpt o ;
  TString drawOpt(pc.getString("drawOption"));

  RooFitResult* errFR = (RooFitResult*) pc.getObject("errorFR") ;
  Double_t errZ = pc.getDouble("errorZ") ;
  RooArgSet* errPars = pc.getSet("errorPars") ;
  Bool_t linMethod = pc.getInt("linearMethod") ;
  if (!drawOpt.Contains("P") && errFR) {
    return plotOnWithErrorBand(frame,*errFR,errZ,errPars,argList,linMethod) ;
  } else {
    o.errorFR = errFR;
  }

  // Extract values from named arguments
  o.numee       = pc.getInt("numee") ;
  o.drawOptions = drawOpt.Data();
  o.curveNameSuffix = pc.getString("curveNameSuffix") ;
  o.scaleFactor = pc.getDouble("scaleFactor") ;
  o.stype = (ScaleType) pc.getInt("scaleType")  ;
  o.projData = (const RooAbsData*) pc.getObject("projData") ;
  o.binProjData = pc.getInt("binProjData") ;
  o.projDataSet = (const RooArgSet*) pc.getObject("projDataSet") ;
  o.numCPU = pc.getInt("numCPU") ;
  o.interleave = (RooFit::MPSplit) pc.getInt("interleave") ;
  o.eeval      = pc.getDouble("evalErrorVal") ;
  o.doeeval   = pc.getInt("doEvalError") ;

  const RooArgSet* sliceSetTmp = (const RooArgSet*) pc.getObject("sliceSet") ;
  RooArgSet* sliceSet = sliceSetTmp ? ((RooArgSet*) sliceSetTmp->Clone()) : 0 ;
  const RooArgSet* projSet = (const RooArgSet*) pc.getObject("projSet") ;
  const RooAbsCategoryLValue* asymCat = (const RooAbsCategoryLValue*) pc.getObject("asymCat") ;


  // Look for category slice arguments and add them to the master slice list if found
  const char* sliceCatState = pc.getString("sliceCatState",0,kTRUE) ;
  const RooLinkedList& sliceCatList = pc.getObjectList("sliceCatList") ;
  if (sliceCatState) {

    // Make the master slice set if it doesnt exist
    if (!sliceSet) {
      sliceSet = new RooArgSet ;
    }

    // Loop over all categories provided by (multiple) Slice() arguments
    auto catTokens = ROOT::Split(sliceCatState, ",");
    auto iter = sliceCatList.begin();
    for (unsigned int i=0; i < catTokens.size(); ++i) {
      if (auto scat = static_cast<RooCategory*>(*iter)) {
        // Set the slice position to the value indicate by slabel
        scat->setLabel(catTokens[i]) ;
        // Add the slice category to the master slice set
        sliceSet->add(*scat,kFALSE) ;
      }
      ++iter;
    }
  }

  o.precision = pc.getDouble("precision") ;
  o.shiftToZero = (pc.getInt("shiftToZero")!=0) ;
  Int_t vlines = pc.getInt("VLines");
  if (pc.hasProcessed("Range")) {
    o.rangeLo = pc.getDouble("rangeLo") ;
    o.rangeHi = pc.getDouble("rangeHi") ;
    o.postRangeFracScale = pc.getInt("rangeAdjustNorm") ;
    if (vlines==2) vlines=0 ; // Default is NoWings if range was specified
  } else if (pc.hasProcessed("RangeWithName")) {
    o.normRangeName = pc.getString("rangeName",0,kTRUE) ;
    o.rangeLo = frame->getPlotVar()->getMin(pc.getString("rangeName",0,kTRUE)) ;
    o.rangeHi = frame->getPlotVar()->getMax(pc.getString("rangeName",0,kTRUE)) ;
    o.postRangeFracScale = pc.getInt("rangeWNAdjustNorm") ;
    if (vlines==2) vlines=0 ; // Default is NoWings if range was specified
  }


  // If separate normalization range was specified this overrides previous settings
  if (pc.hasProcessed("NormRange")) {
    o.normRangeName = pc.getString("normRangeName") ;
    o.postRangeFracScale = kTRUE ;
  }

  o.wmode = (vlines==2)?RooCurve::Extended:(vlines==1?RooCurve::Straight:RooCurve::NoWings) ;
  o.projectionRangeName = pc.getString("projectionRangeName",0,kTRUE) ;
  o.curveName = pc.getString("curveName",0,kTRUE) ;
  o.curveInvisible = pc.getInt("curveInvisible") ;
  o.progress = pc.getInt("showProg") ;
  o.addToCurveName = pc.getString("addToCurveName",0,kTRUE) ;
  o.addToWgtSelf = pc.getDouble("addToWgtSelf") ;
  o.addToWgtOther = pc.getDouble("addToWgtOther") ;

  if (o.addToCurveName && !frame->findObject(o.addToCurveName,RooCurve::Class())) {
    coutE(InputArguments) << "RooAbsReal::plotOn(" << GetName() << ") cannot find existing curve " << o.addToCurveName << " to add to in RooPlot" << endl ;
    return frame ;
  }

  RooArgSet projectedVars ;
  if (sliceSet) {
    cxcoutD(Plotting) << "RooAbsReal::plotOn(" << GetName() << ") Preprocessing: have slice " << *sliceSet << endl ;

    makeProjectionSet(frame->getPlotVar(),frame->getNormVars(),projectedVars,kTRUE) ;

    // Take out the sliced variables
    for (const auto sliceArg : *sliceSet) {
      RooAbsArg* arg = projectedVars.find(sliceArg->GetName()) ;
      if (arg) {
        projectedVars.remove(*arg) ;
      } else {
        coutI(Plotting) << "RooAbsReal::plotOn(" << GetName() << ") slice variable "
            << sliceArg->GetName() << " was not projected anyway" << endl ;
      }
    }
  } else if (projSet) {
    cxcoutD(Plotting) << "RooAbsReal::plotOn(" << GetName() << ") Preprocessing: have projSet " << *projSet << endl ;
    makeProjectionSet(frame->getPlotVar(),projSet,projectedVars,kFALSE) ;
  } else {
    cxcoutD(Plotting) << "RooAbsReal::plotOn(" << GetName() << ") Preprocessing: have neither sliceSet nor projSet " << endl ;
    makeProjectionSet(frame->getPlotVar(),frame->getNormVars(),projectedVars,kTRUE) ;
  }
  o.projSet = &projectedVars ;

  cxcoutD(Plotting) << "RooAbsReal::plotOn(" << GetName() << ") Preprocessing: projectedVars = " << projectedVars << endl ;


  RooPlot* ret ;
  if (!asymCat) {
    // Forward to actual calculation
    ret = RooAbsReal::plotOn(frame,o) ;
  } else {
    // Forward to actual calculation
    ret = RooAbsReal::plotAsymOn(frame,*asymCat,o) ;
  }

  delete sliceSet ;

  // Optionally adjust line/fill attributes
  Int_t lineColor = pc.getInt("lineColor") ;
  Int_t lineStyle = pc.getInt("lineStyle") ;
  Int_t lineWidth = pc.getInt("lineWidth") ;
  Int_t markerColor = pc.getInt("markerColor") ;
  Int_t markerStyle = pc.getInt("markerStyle") ;
  Size_t markerSize  = pc.getDouble("markerSize") ;
  Int_t fillColor = pc.getInt("fillColor") ;
  Int_t fillStyle = pc.getInt("fillStyle") ;
  if (lineColor!=-999) ret->getAttLine()->SetLineColor(lineColor) ;
  if (lineStyle!=-999) ret->getAttLine()->SetLineStyle(lineStyle) ;
  if (lineWidth!=-999) ret->getAttLine()->SetLineWidth(lineWidth) ;
  if (fillColor!=-999) ret->getAttFill()->SetFillColor(fillColor) ;
  if (fillStyle!=-999) ret->getAttFill()->SetFillStyle(fillStyle) ;
  if (markerColor!=-999) ret->getAttMarker()->SetMarkerColor(markerColor) ;
  if (markerStyle!=-999) ret->getAttMarker()->SetMarkerStyle(markerStyle) ;
  if (markerSize!=-999) ret->getAttMarker()->SetMarkerSize(markerSize) ;

  if ((fillColor != -999 || fillStyle != -999) && !drawOpt.Contains("F")) {
    coutW(Plotting) << "Fill color or style was set for plotting \"" << GetName()
        << "\", but these only have an effect when 'DrawOption(\"F\")' for fill is used at the same time." << std::endl;
  }

  // Move last inserted object to back to drawing stack if requested
  if (pc.getInt("moveToBack") && frame->numItems()>1) {
    frame->drawBefore(frame->getObject(0)->GetName(), frame->getCurve()->GetName());
  }

  return ret ;
}



/// Plotting engine function for internal use
///
/// Plot ourselves on given frame. If frame contains a histogram, all dimensions of the plotted
/// function that occur in the previously plotted dataset are projected via partial integration,
/// otherwise no projections are performed. Optionally, certain projections can be performed
/// by summing over the values present in a provided dataset ('projData'), to correctly
/// project out data dependents that are not properly described by the PDF (e.g. per-event errors).
///
/// The functions value can be multiplied with an optional scale factor. The interpretation
/// of the scale factor is unique for generic real functions, for PDFs there are various interpretations
/// possible, which can be selection with 'stype' (see RooAbsPdf::plotOn() for details).
///
/// The default projection behaviour can be overriden by supplying an optional set of dependents
/// to project. For most cases, plotSliceOn() and plotProjOn() provide a more intuitive interface
/// to modify the default projection behaviour.
//_____________________________________________________________________________
// coverity[PASS_BY_VALUE]
RooPlot* RooAbsReal::plotOn(RooPlot *frame, PlotOpt o) const
{


  // Sanity checks
  if (plotSanityChecks(frame)) return frame ;

  // ProjDataVars is either all projData observables, or the user indicated subset of it
  RooArgSet projDataVars ;
  if (o.projData) {
    cxcoutD(Plotting) << "RooAbsReal::plotOn(" << GetName() << ") have ProjData with observables = " << *o.projData->get() << endl ;
    if (o.projDataSet) {
      RooArgSet* tmp = (RooArgSet*) o.projData->get()->selectCommon(*o.projDataSet) ;
      projDataVars.add(*tmp) ;
      cxcoutD(Plotting) << "RooAbsReal::plotOn(" << GetName() << ") have ProjDataSet = " << *o.projDataSet << " will only use this subset of projData" << endl ;
      delete tmp ;
    } else {
      cxcoutD(Plotting) << "RooAbsReal::plotOn(" << GetName() << ") using full ProjData" << endl ;
      projDataVars.add(*o.projData->get()) ;
    }
  }

  cxcoutD(Plotting) << "RooAbsReal::plotOn(" << GetName() << ") ProjDataVars = " << projDataVars << endl ;

  // Make list of variables to be projected
  RooArgSet projectedVars ;
  RooArgSet sliceSet ;
  if (o.projSet) {
    cxcoutD(Plotting) << "RooAbsReal::plotOn(" << GetName() << ") have input projSet = " << *o.projSet << endl ;
    makeProjectionSet(frame->getPlotVar(),o.projSet,projectedVars,kFALSE) ;
    cxcoutD(Plotting) << "RooAbsReal::plotOn(" << GetName() << ") calculated projectedVars = " << *o.projSet << endl ;

    // Print list of non-projected variables
    if (frame->getNormVars()) {
      RooArgSet sliceSetTmp;
      getObservables(frame->getNormVars(), sliceSetTmp) ;

      cxcoutD(Plotting) << "RooAbsReal::plotOn(" << GetName() << ") frame->getNormVars() that are also observables = " << sliceSetTmp << endl ;

      sliceSetTmp.remove(projectedVars,kTRUE,kTRUE) ;
      sliceSetTmp.remove(*frame->getPlotVar(),kTRUE,kTRUE) ;

      if (o.projData) {
	RooArgSet* tmp = (RooArgSet*) projDataVars.selectCommon(*o.projSet) ;
	sliceSetTmp.remove(*tmp,kTRUE,kTRUE) ;
	delete tmp ;
      }

      if (!sliceSetTmp.empty()) {
	coutI(Plotting) << "RooAbsReal::plotOn(" << GetName() << ") plot on "
			<< frame->getPlotVar()->GetName() << " represents a slice in " << sliceSetTmp << endl ;
      }
      sliceSet.add(sliceSetTmp) ;
    }
  } else {
    makeProjectionSet(frame->getPlotVar(),frame->getNormVars(),projectedVars,kTRUE) ;
  }

  cxcoutD(Plotting) << "RooAbsReal::plotOn(" << GetName() << ") projectedVars = " << projectedVars << " sliceSet = " << sliceSet << endl ;


  RooArgSet* projDataNeededVars = 0 ;
  // Take out data-projected dependents from projectedVars
  if (o.projData) {
    projDataNeededVars = (RooArgSet*) projectedVars.selectCommon(projDataVars) ;
    projectedVars.remove(projDataVars,kTRUE,kTRUE) ;
  }

  // Clone the plot variable
  RooAbsReal* realVar = (RooRealVar*) frame->getPlotVar() ;
  RooArgSet* plotCloneSet = (RooArgSet*) RooArgSet(*realVar).snapshot(kTRUE) ;
  if (!plotCloneSet) {
    coutE(Plotting) << "RooAbsReal::plotOn(" << GetName() << ") Couldn't deep-clone self, abort," << endl ;
    return frame ;
  }
  RooRealVar* plotVar = (RooRealVar*) plotCloneSet->find(realVar->GetName());

  // Inform user about projections
  if (projectedVars.getSize()) {
    coutI(Plotting) << "RooAbsReal::plotOn(" << GetName() << ") plot on " << plotVar->GetName()
		    << " integrates over variables " << projectedVars
		    << (o.projectionRangeName?Form(" in range %s",o.projectionRangeName):"") << endl;
  }
  if (projDataNeededVars && projDataNeededVars->getSize()>0) {
    coutI(Plotting) << "RooAbsReal::plotOn(" << GetName() << ") plot on " << plotVar->GetName()
		    << " averages using data variables " << *projDataNeededVars << endl ;
  }

  // Create projection integral
  RooArgSet* projectionCompList = 0 ;

  RooArgSet deps;
  getObservables(frame->getNormVars(), deps) ;
  deps.remove(projectedVars,kTRUE,kTRUE) ;
  if (projDataNeededVars) {
    deps.remove(*projDataNeededVars,kTRUE,kTRUE) ;
  }
  deps.remove(*plotVar,kTRUE,kTRUE) ;
  deps.add(*plotVar) ;

  // Now that we have the final set of dependents, call checkObservables()

  // WVE take out conditional observables
  if (checkObservables(&deps)) {
    coutE(Plotting) << "RooAbsReal::plotOn(" << GetName() << ") error in checkObservables, abort" << endl ;
    delete plotCloneSet ;
    if (projDataNeededVars) delete projDataNeededVars ;
    return frame ;
  }

  RooArgSet normSet(deps) ;
  //normSet.add(projDataVars) ;

  RooAbsReal *projection = (RooAbsReal*) createPlotProjection(normSet, &projectedVars, projectionCompList, o.projectionRangeName) ;
  cxcoutD(Plotting) << "RooAbsReal::plotOn(" << GetName() << ") plot projection object is " << projection->GetName() << endl ;
  if (dologD(Plotting)) {
    projection->printStream(ccoutD(Plotting),0,kVerbose) ;
  }

  // Always fix RooAddPdf normalizations
  RooArgSet fullNormSet(deps) ;
  fullNormSet.add(projectedVars) ;
  if (projDataNeededVars && projDataNeededVars->getSize()>0) {
    fullNormSet.add(*projDataNeededVars) ;
  }
  RooArgSet* compSet = projection->getComponents() ;
  TIterator* iter = compSet->createIterator() ;
  RooAbsArg* arg ;
  while((arg=(RooAbsArg*)iter->Next())) {
    RooAbsPdf* pdf = dynamic_cast<RooAbsPdf*>(arg) ;
    if (pdf) {
      pdf->selectNormalization(&fullNormSet) ;
    }
  }
  delete iter ;
  delete compSet ;


  // Apply data projection, if requested
  if (o.projData && projDataNeededVars && projDataNeededVars->getSize()>0) {

    // If data set contains more rows than needed, make reduced copy first
    RooAbsData* projDataSel = (RooAbsData*)o.projData;

    if (projDataNeededVars->getSize()<o.projData->get()->getSize()) {

      // Determine if there are any slice variables in the projection set
      RooArgSet* sliceDataSet = (RooArgSet*) sliceSet.selectCommon(*o.projData->get()) ;
      TString cutString ;
      if (sliceDataSet->getSize()>0) {
	TIterator* iter2 = sliceDataSet->createIterator() ;
	RooAbsArg* sliceVar ;
	Bool_t first(kTRUE) ;
	while((sliceVar=(RooAbsArg*)iter2->Next())) {
	  if (!first) {
	    cutString.Append("&&") ;
	  } else {
	    first=kFALSE ;
	  }

	  RooAbsRealLValue* real ;
	  RooAbsCategoryLValue* cat ;
	  if ((real = dynamic_cast<RooAbsRealLValue*>(sliceVar))) {
	    cutString.Append(Form("%s==%f",real->GetName(),real->getVal())) ;
	  } else if ((cat = dynamic_cast<RooAbsCategoryLValue*>(sliceVar))) {
	    cutString.Append(Form("%s==%d",cat->GetName(),cat->getCurrentIndex())) ;
	  }
	}
	delete iter2 ;
      }
      delete sliceDataSet ;

      if (!cutString.IsNull()) {
	projDataSel = ((RooAbsData*)o.projData)->reduce(*projDataNeededVars,cutString) ;
	coutI(Plotting) << "RooAbsReal::plotOn(" << GetName() << ") reducing given projection dataset to entries with " << cutString << endl ;
      } else {
	projDataSel = ((RooAbsData*)o.projData)->reduce(*projDataNeededVars) ;
      }
      coutI(Plotting) << "RooAbsReal::plotOn(" << GetName()
		      << ") only the following components of the projection data will be used: " << *projDataNeededVars << endl ;
    }

    // Request binning of unbinned projection dataset that consists exclusively of category observables
    if (!o.binProjData && dynamic_cast<RooDataSet*>(projDataSel)!=0) {

      // Determine if dataset contains only categories
      TIterator* iter2 = projDataSel->get()->createIterator() ;
      Bool_t allCat(kTRUE) ;
      RooAbsArg* arg2 ;
      while((arg2=(RooAbsArg*)iter2->Next())) {
	if (!dynamic_cast<RooCategory*>(arg2)) allCat = kFALSE ;
      }
      delete iter2 ;
      if (allCat) {
	o.binProjData = kTRUE ;
	coutI(Plotting) << "RooAbsReal::plotOn(" << GetName() << ") unbinned projection dataset consist only of discrete variables,"
			<< " performing projection with binned copy for optimization." << endl ;

      }
    }

    // Bin projection dataset if requested
    if (o.binProjData) {
      RooAbsData* tmp = new RooDataHist(Form("%s_binned",projDataSel->GetName()),"Binned projection data",*projDataSel->get(),*projDataSel) ;
      if (projDataSel!=o.projData) delete projDataSel ;
      projDataSel = tmp ;
    }



    // Attach dataset
    projection->getVal(projDataSel->get()) ;
    projection->attachDataSet(*projDataSel) ;

    // Construct optimized data weighted average
    RooAbsTestStatistic::Configuration cfg;
    cfg.nCPU = o.numCPU;
    cfg.interleave = o.interleave;
    RooDataWeightedAverage dwa(Form("%sDataWgtAvg",GetName()),"Data Weighted average",*projection,*projDataSel,RooArgSet()/**projDataSel->get()*/,
            std::move(cfg), true) ;
    //RooDataWeightedAverage dwa(Form("%sDataWgtAvg",GetName()),"Data Weighted average",*projection,*projDataSel,*projDataSel->get(),o.numCPU,o.interleave,kTRUE) ;

    // Do _not_ activate cache-and-track as necessary information to define normalization observables are not present in the underlying dataset
    dwa.constOptimizeTestStatistic(Activate,kFALSE) ;

    RooRealBinding projBind(dwa,*plotVar) ;
    RooScaledFunc scaleBind(projBind,o.scaleFactor);

    // Set default range, if not specified
    if (o.rangeLo==0 && o.rangeHi==0) {
      o.rangeLo = frame->GetXaxis()->GetXmin() ;
      o.rangeHi = frame->GetXaxis()->GetXmax() ;
    }

    // Construct name of curve for data weighed average
    TString curveName(projection->GetName()) ;
    curveName.Append(Form("_DataAvg[%s]",projDataSel->get()->contentsString().c_str())) ;
    // Append slice set specification if any
    if (sliceSet.getSize()>0) {
      curveName.Append(Form("_Slice[%s]",sliceSet.contentsString().c_str())) ;
    }
    // Append any suffixes imported from RooAbsPdf::plotOn
    if (o.curveNameSuffix) {
      curveName.Append(o.curveNameSuffix) ;
    }

    // Curve constructor for data weighted average
    RooAbsReal::setEvalErrorLoggingMode(RooAbsReal::CollectErrors) ;
    RooCurve *curve = new RooCurve(projection->GetName(),projection->GetTitle(),scaleBind,
				   o.rangeLo,o.rangeHi,frame->GetNbinsX(),o.precision,o.precision,o.shiftToZero,o.wmode,o.numee,o.doeeval,o.eeval) ;
    RooAbsReal::setEvalErrorLoggingMode(RooAbsReal::PrintErrors) ;

    curve->SetName(curveName.Data()) ;

    // Add self to other curve if requested
    if (o.addToCurveName) {
      RooCurve* otherCurve = static_cast<RooCurve*>(frame->findObject(o.addToCurveName,RooCurve::Class())) ;

      // Curve constructor for sum of curves
      RooCurve* sumCurve = new RooCurve(projection->GetName(),projection->GetTitle(),*curve,*otherCurve,o.addToWgtSelf,o.addToWgtOther) ;
      sumCurve->SetName(Form("%s_PLUS_%s",curve->GetName(),otherCurve->GetName())) ;
      delete curve ;
      curve = sumCurve ;

    }

    if (o.curveName) {
      curve->SetName(o.curveName) ;
    }

    // add this new curve to the specified plot frame
    frame->addPlotable(curve, o.drawOptions, o.curveInvisible);

    if (projDataSel!=o.projData) delete projDataSel ;

  } else {

    // Set default range, if not specified
    if (o.rangeLo==0 && o.rangeHi==0) {
      o.rangeLo = frame->GetXaxis()->GetXmin() ;
      o.rangeHi = frame->GetXaxis()->GetXmax() ;
    }

    // Calculate a posteriori range fraction scaling if requested (2nd part of normalization correction for
    // result fit on subrange of data)
    if (o.postRangeFracScale) {
      if (!o.normRangeName) {
	o.normRangeName = "plotRange" ;
	plotVar->setRange("plotRange",o.rangeLo,o.rangeHi) ;
      }

      // Evaluate fractional correction integral always on full p.d.f, not component.
      GlobalSelectComponentRAII selectCompRAII(true);
      RooAbsReal* intFrac = projection->createIntegral(*plotVar,*plotVar,o.normRangeName) ;
      _globalSelectComp = true; //It's unclear why this is done a second time. Maybe unnecessary.
      if(o.stype != RooAbsReal::Raw || this->InheritsFrom(RooAbsPdf::Class())){
        // this scaling should only be !=1  when plotting partial ranges
        // still, raw means raw
        o.scaleFactor /= intFrac->getVal() ;
      }
      delete intFrac ;

    }

    // create a new curve of our function using the clone to do the evaluations
    // Curve constructor for regular projections

    // Set default name of curve
    TString curveName(projection->GetName()) ;
    if (sliceSet.getSize()>0) {
      curveName.Append(Form("_Slice[%s]",sliceSet.contentsString().c_str())) ;
    }
    if (o.curveNameSuffix) {
      // Append any suffixes imported from RooAbsPdf::plotOn
      curveName.Append(o.curveNameSuffix) ;
    }
    
    TString opt(o.drawOptions);
    if(opt.Contains("P")){
      RooAbsReal::setEvalErrorLoggingMode(RooAbsReal::CollectErrors) ;
      RooHist *graph= new RooHist(*projection,*plotVar,1.,o.scaleFactor,frame->getNormVars(),o.errorFR);
      RooAbsReal::setEvalErrorLoggingMode(RooAbsReal::PrintErrors) ;

      // Override name of curve by user name, if specified
      if (o.curveName) {
        graph->SetName(o.curveName) ;
      }

      // add this new curve to the specified plot frame
      frame->addPlotable(graph, o.drawOptions, o.curveInvisible);
    } else {
      RooAbsReal::setEvalErrorLoggingMode(RooAbsReal::CollectErrors) ;
      RooCurve *curve = new RooCurve(*projection,*plotVar,o.rangeLo,o.rangeHi,frame->GetNbinsX(),
                                     o.scaleFactor,0,o.precision,o.precision,o.shiftToZero,o.wmode,o.numee,o.doeeval,o.eeval,o.progress);
      RooAbsReal::setEvalErrorLoggingMode(RooAbsReal::PrintErrors) ;
      curve->SetName(curveName.Data()) ;

      // Add self to other curve if requested
      if (o.addToCurveName) {
        RooCurve* otherCurve = static_cast<RooCurve*>(frame->findObject(o.addToCurveName,RooCurve::Class())) ;
        RooCurve* sumCurve = new RooCurve(projection->GetName(),projection->GetTitle(),*curve,*otherCurve,o.addToWgtSelf,o.addToWgtOther) ;
        sumCurve->SetName(Form("%s_PLUS_%s",curve->GetName(),otherCurve->GetName())) ;
        delete curve ;
        curve = sumCurve ;
      }

      // Override name of curve by user name, if specified
      if (o.curveName) {
        curve->SetName(o.curveName) ;
      }

      // add this new curve to the specified plot frame
      frame->addPlotable(curve, o.drawOptions, o.curveInvisible);
    }
  }

  if (projDataNeededVars) delete projDataNeededVars ;
  delete projectionCompList ;
  delete plotCloneSet ;
  return frame;
}




////////////////////////////////////////////////////////////////////////////////
/// \deprecated OBSOLETE -- RETAINED FOR BACKWARD COMPATIBILITY. Use plotOn() with Slice() instead

RooPlot* RooAbsReal::plotSliceOn(RooPlot *frame, const RooArgSet& sliceSet, Option_t* drawOptions,
				 Double_t scaleFactor, ScaleType stype, const RooAbsData* projData) const
{
  RooArgSet projectedVars ;
  makeProjectionSet(frame->getPlotVar(),frame->getNormVars(),projectedVars,kTRUE) ;

  // Take out the sliced variables
  TIterator* iter = sliceSet.createIterator() ;
  RooAbsArg* sliceArg ;
  while((sliceArg=(RooAbsArg*)iter->Next())) {
    RooAbsArg* arg = projectedVars.find(sliceArg->GetName()) ;
    if (arg) {
      projectedVars.remove(*arg) ;
    } else {
      coutI(Plotting) << "RooAbsReal::plotSliceOn(" << GetName() << ") slice variable "
		      << sliceArg->GetName() << " was not projected anyway" << endl ;
    }
  }
  delete iter ;

  PlotOpt o ;
  o.drawOptions = drawOptions ;
  o.scaleFactor = scaleFactor ;
  o.stype = stype ;
  o.projData = projData ;
  o.projSet = &projectedVars ;
  return plotOn(frame,o) ;
}




//_____________________________________________________________________________
// coverity[PASS_BY_VALUE]
RooPlot* RooAbsReal::plotAsymOn(RooPlot *frame, const RooAbsCategoryLValue& asymCat, PlotOpt o) const

{
  // Plotting engine for asymmetries. Implements the functionality if plotOn(frame,Asymmetry(...)))
  //
  // Plot asymmetry of ourselves, defined as
  //
  //   asym = f(asymCat=-1) - f(asymCat=+1) / ( f(asymCat=-1) + f(asymCat=+1) )
  //
  // on frame. If frame contains a histogram, all dimensions of the plotted
  // asymmetry function that occur in the previously plotted dataset are projected via partial integration.
  // Otherwise no projections are performed,
  //
  // The asymmetry function can be multiplied with an optional scale factor. The default projection
  // behaviour can be overriden by supplying an optional set of dependents to project.

  // Sanity checks
  if (plotSanityChecks(frame)) return frame ;

  // ProjDataVars is either all projData observables, or the user indicated subset of it
  RooArgSet projDataVars ;
  if (o.projData) {
    if (o.projDataSet) {
      RooArgSet* tmp = (RooArgSet*) o.projData->get()->selectCommon(*o.projDataSet) ;
      projDataVars.add(*tmp) ;
      delete tmp ;
    } else {
      projDataVars.add(*o.projData->get()) ;
    }
  }

  // Must depend on asymCat
  if (!dependsOn(asymCat)) {
    coutE(Plotting) << "RooAbsReal::plotAsymOn(" << GetName()
		    << ") function doesn't depend on asymmetry category " << asymCat.GetName() << endl ;
    return frame ;
  }

  // asymCat must be a signCat
  if (!asymCat.isSignType()) {
    coutE(Plotting) << "RooAbsReal::plotAsymOn(" << GetName()
		    << ") asymmetry category must have 2 or 3 states with index values -1,0,1" << endl ;
    return frame ;
  }

  // Make list of variables to be projected
  RooArgSet projectedVars ;
  RooArgSet sliceSet ;
  if (o.projSet) {
    makeProjectionSet(frame->getPlotVar(),o.projSet,projectedVars,kFALSE) ;

    // Print list of non-projected variables
    if (frame->getNormVars()) {
      RooArgSet sliceSetTmp;
      getObservables(frame->getNormVars(), sliceSetTmp) ;
      sliceSetTmp.remove(projectedVars,kTRUE,kTRUE) ;
      sliceSetTmp.remove(*frame->getPlotVar(),kTRUE,kTRUE) ;

      if (o.projData) {
	RooArgSet* tmp = (RooArgSet*) projDataVars.selectCommon(*o.projSet) ;
	sliceSetTmp.remove(*tmp,kTRUE,kTRUE) ;
	delete tmp ;
      }

      if (!sliceSetTmp.empty()) {
	coutI(Plotting) << "RooAbsReal::plotAsymOn(" << GetName() << ") plot on "
			<< frame->getPlotVar()->GetName() << " represents a slice in " << sliceSetTmp << endl ;
      }
      sliceSet.add(sliceSetTmp) ;
    }
  } else {
    makeProjectionSet(frame->getPlotVar(),frame->getNormVars(),projectedVars,kTRUE) ;
  }


  // Take out data-projected dependens from projectedVars
  RooArgSet* projDataNeededVars = 0 ;
  if (o.projData) {
    projDataNeededVars = (RooArgSet*) projectedVars.selectCommon(projDataVars) ;
    projectedVars.remove(projDataVars,kTRUE,kTRUE) ;
  }

  // Take out plotted asymmetry from projection
  if (projectedVars.find(asymCat.GetName())) {
    projectedVars.remove(*projectedVars.find(asymCat.GetName())) ;
  }

  // Clone the plot variable
  RooAbsReal* realVar = (RooRealVar*) frame->getPlotVar() ;
  RooRealVar* plotVar = (RooRealVar*) realVar->Clone() ;

  // Inform user about projections
  if (projectedVars.getSize()) {
    coutI(Plotting) << "RooAbsReal::plotAsymOn(" << GetName() << ") plot on " << plotVar->GetName()
		    << " projects variables " << projectedVars << endl ;
  }
  if (projDataNeededVars && projDataNeededVars->getSize()>0) {
    coutI(Plotting) << "RooAbsReal::plotOn(" << GetName() << ") plot on " << plotVar->GetName()
		    << " averages using data variables "<<  *projDataNeededVars << endl ;
  }


  // Customize two copies of projection with fixed negative and positive asymmetry
  RooAbsCategoryLValue* asymPos = (RooAbsCategoryLValue*) asymCat.Clone("asym_pos") ;
  RooAbsCategoryLValue* asymNeg = (RooAbsCategoryLValue*) asymCat.Clone("asym_neg") ;
  asymPos->setIndex(1) ;
  asymNeg->setIndex(-1) ;
  RooCustomizer* custPos = new RooCustomizer(*this,"pos") ;
  RooCustomizer* custNeg = new RooCustomizer(*this,"neg") ;
  //custPos->setOwning(kTRUE) ;
  //custNeg->setOwning(kTRUE) ;
  custPos->replaceArg(asymCat,*asymPos) ;
  custNeg->replaceArg(asymCat,*asymNeg) ;
  RooAbsReal* funcPos = (RooAbsReal*) custPos->build() ;
  RooAbsReal* funcNeg = (RooAbsReal*) custNeg->build() ;

  // Create projection integral
  RooArgSet *posProjCompList, *negProjCompList ;

  // Add projDataVars to normalized dependents of projection
  // This is needed only for asymmetries (why?)
  RooArgSet depPos(*plotVar,*asymPos) ;
  RooArgSet depNeg(*plotVar,*asymNeg) ;
  depPos.add(projDataVars) ;
  depNeg.add(projDataVars) ;

  const RooAbsReal *posProj = funcPos->createPlotProjection(depPos, &projectedVars, posProjCompList, o.projectionRangeName) ;
  const RooAbsReal *negProj = funcNeg->createPlotProjection(depNeg, &projectedVars, negProjCompList, o.projectionRangeName) ;
  if (!posProj || !negProj) {
    coutE(Plotting) << "RooAbsReal::plotAsymOn(" << GetName() << ") Unable to create projections, abort" << endl ;
    return frame ;
  }

  // Create a RooFormulaVar representing the asymmetry
  TString asymName(GetName()) ;
  asymName.Append("_Asym[") ;
  asymName.Append(asymCat.GetName()) ;
  asymName.Append("]") ;
  TString asymTitle(asymCat.GetName()) ;
  asymTitle.Append(" Asymmetry of ") ;
  asymTitle.Append(GetTitle()) ;
  RooFormulaVar* funcAsym = new RooFormulaVar(asymName,asymTitle,"(@0-@1)/(@0+@1)",RooArgSet(*posProj,*negProj)) ;

  if (o.projData) {

    // If data set contains more rows than needed, make reduced copy first
    RooAbsData* projDataSel = (RooAbsData*)o.projData;
    if (projDataNeededVars && projDataNeededVars->getSize()<o.projData->get()->getSize()) {

      // Determine if there are any slice variables in the projection set
      RooArgSet* sliceDataSet = (RooArgSet*) sliceSet.selectCommon(*o.projData->get()) ;
      TString cutString ;
      if (sliceDataSet->getSize()>0) {
	TIterator* iter = sliceDataSet->createIterator() ;
	RooAbsArg* sliceVar ;
	Bool_t first(kTRUE) ;
 	while((sliceVar=(RooAbsArg*)iter->Next())) {
	  if (!first) {
	    cutString.Append("&&") ;
 	  } else {
	    first=kFALSE ;
 	  }

 	  RooAbsRealLValue* real ;
	  RooAbsCategoryLValue* cat ;
 	  if ((real = dynamic_cast<RooAbsRealLValue*>(sliceVar))) {
	    cutString.Append(Form("%s==%f",real->GetName(),real->getVal())) ;
	  } else if ((cat = dynamic_cast<RooAbsCategoryLValue*>(sliceVar))) {
	    cutString.Append(Form("%s==%d",cat->GetName(),cat->getCurrentIndex())) ;
	  }
 	}
	delete iter ;
      }
      delete sliceDataSet ;

      if (!cutString.IsNull()) {
	projDataSel = ((RooAbsData*)o.projData)->reduce(*projDataNeededVars,cutString) ;
 	coutI(Plotting) << "RooAbsReal::plotAsymOn(" << GetName()
			<< ") reducing given projection dataset to entries with " << cutString << endl ;
      } else {
	projDataSel = ((RooAbsData*)o.projData)->reduce(*projDataNeededVars) ;
      }
      coutI(Plotting) << "RooAbsReal::plotAsymOn(" << GetName()
		      << ") only the following components of the projection data will be used: " << *projDataNeededVars << endl ;
    }


    RooAbsTestStatistic::Configuration cfg;
    cfg.nCPU = o.numCPU;
    cfg.interleave = o.interleave;
    RooDataWeightedAverage dwa(Form("%sDataWgtAvg",GetName()),"Data Weighted average",*funcAsym,*projDataSel,RooArgSet()/**projDataSel->get()*/,
            std::move(cfg),true) ;
    //RooDataWeightedAverage dwa(Form("%sDataWgtAvg",GetName()),"Data Weighted average",*funcAsym,*projDataSel,*projDataSel->get(),o.numCPU,o.interleave,kTRUE) ;
    dwa.constOptimizeTestStatistic(Activate) ;

    RooRealBinding projBind(dwa,*plotVar) ;

    ((RooAbsReal*)posProj)->attachDataSet(*projDataSel) ;
    ((RooAbsReal*)negProj)->attachDataSet(*projDataSel) ;

    RooScaledFunc scaleBind(projBind,o.scaleFactor);

    // Set default range, if not specified
    if (o.rangeLo==0 && o.rangeHi==0) {
      o.rangeLo = frame->GetXaxis()->GetXmin() ;
      o.rangeHi = frame->GetXaxis()->GetXmax() ;
    }

    // Construct name of curve for data weighed average
    TString curveName(funcAsym->GetName()) ;
    curveName.Append(Form("_DataAvg[%s]",projDataSel->get()->contentsString().c_str())) ;
    // Append slice set specification if any
    if (sliceSet.getSize()>0) {
      curveName.Append(Form("_Slice[%s]",sliceSet.contentsString().c_str())) ;
    }
    // Append any suffixes imported from RooAbsPdf::plotOn
    if (o.curveNameSuffix) {
      curveName.Append(o.curveNameSuffix) ;
    }


    RooAbsReal::setEvalErrorLoggingMode(RooAbsReal::CollectErrors) ;
    RooCurve *curve = new RooCurve(funcAsym->GetName(),funcAsym->GetTitle(),scaleBind,
				   o.rangeLo,o.rangeHi,frame->GetNbinsX(),o.precision,o.precision,kFALSE,o.wmode,o.numee,o.doeeval,o.eeval) ;
    RooAbsReal::setEvalErrorLoggingMode(RooAbsReal::PrintErrors) ;

    dynamic_cast<TAttLine*>(curve)->SetLineColor(2) ;
    // add this new curve to the specified plot frame
    frame->addPlotable(curve, o.drawOptions);

    ccoutW(Eval) << endl ;

    if (projDataSel!=o.projData) delete projDataSel ;

  } else {

    // Set default range, if not specified
    if (o.rangeLo==0 && o.rangeHi==0) {
      o.rangeLo = frame->GetXaxis()->GetXmin() ;
      o.rangeHi = frame->GetXaxis()->GetXmax() ;
    }

    RooAbsReal::setEvalErrorLoggingMode(RooAbsReal::CollectErrors) ;
    RooCurve* curve= new RooCurve(*funcAsym,*plotVar,o.rangeLo,o.rangeHi,frame->GetNbinsX(),
				  o.scaleFactor,0,o.precision,o.precision,kFALSE,o.wmode,o.numee,o.doeeval,o.eeval);
    RooAbsReal::setEvalErrorLoggingMode(RooAbsReal::PrintErrors) ;

    dynamic_cast<TAttLine*>(curve)->SetLineColor(2) ;


    // Set default name of curve
    TString curveName(funcAsym->GetName()) ;
    if (sliceSet.getSize()>0) {
      curveName.Append(Form("_Slice[%s]",sliceSet.contentsString().c_str())) ;
    }
    if (o.curveNameSuffix) {
      // Append any suffixes imported from RooAbsPdf::plotOn
      curveName.Append(o.curveNameSuffix) ;
    }
    curve->SetName(curveName.Data()) ;

    // add this new curve to the specified plot frame
    frame->addPlotable(curve, o.drawOptions);

  }

  // Cleanup
  delete custPos ;
  delete custNeg ;
  delete funcPos ;
  delete funcNeg ;
  delete posProjCompList ;
  delete negProjCompList ;
  delete asymPos ;
  delete asymNeg ;
  delete funcAsym ;

  delete plotVar ;

  return frame;
}



////////////////////////////////////////////////////////////////////////////////
/// Calculate error on self by *linearly* propagating errors on parameters using the covariance matrix
/// from a fit result.
/// The error is calculated as follows
/// \f[
///     \mathrm{error}^2(x) = F_\mathbf{a}(x) \cdot \mathrm{Cov}(\mathbf{a},\mathbf{a}') \cdot F_{\mathbf{a}'}^{\mathrm{T}}(x)
/// \f]
/// where \f$ F_mathbf{a}(x) = \frac{ f(x, mathbf{a} + \mathrm{d}mathbf{a}) - f(x, mathbf{a} - \mathrm{d}mathbf{a}) }{2} \f$,
/// with \f$ f(x) = \f$ `this` and \f$ \mathrm{d}mathbf{a} \f$ the vector of one-sigma uncertainties of all
/// fit parameters taken from the fit result and
/// \f$ \mathrm{Cov}(mathbf{a},mathbf{a}') \f$ = the covariance matrix from the fit result.
///

Double_t RooAbsReal::getPropagatedError(const RooFitResult &fr, const RooArgSet &nset_in) const
{

   // Strip out parameters with zero error
   RooArgList fpf_stripped;
   RooFIter fi = fr.floatParsFinal().fwdIterator();
   RooRealVar *frv;
   while ((frv = (RooRealVar *)fi.next())) {
      if (frv->getError() > 1e-20) {
         fpf_stripped.add(*frv);
      }
   }

   // Clone self for internal use
   std::unique_ptr<RooAbsReal> cloneFunc{static_cast<RooAbsReal*>(cloneTree())};
   RooArgSet errorParams;
   cloneFunc->getObservables(&fpf_stripped, errorParams);

   RooArgSet nset;
   if (nset_in.empty()) {
     cloneFunc->getParameters(&errorParams, nset);
   } else {
     cloneFunc->getObservables(&nset_in, nset);
   }

   // Make list of parameter instances of cloneFunc in order of error matrix
   RooArgList paramList;
   const RooArgList &fpf = fpf_stripped;
   vector<int> fpf_idx;
   for (Int_t i = 0; i < fpf.getSize(); i++) {
      RooAbsArg *par = errorParams.find(fpf[i].GetName());
      if (par) {
         paramList.add(*par);
         fpf_idx.push_back(i);
      }
  }

  vector<Double_t> plusVar, minusVar ;

  // Create vector of plus,minus variations for each parameter
  TMatrixDSym V(paramList.getSize()==fr.floatParsFinal().getSize()?
		fr.covarianceMatrix():
		fr.reducedCovarianceMatrix(paramList)) ;

  for (Int_t ivar=0 ; ivar<paramList.getSize() ; ivar++) {

    RooRealVar& rrv = (RooRealVar&)fpf[fpf_idx[ivar]] ;

    Double_t cenVal = rrv.getVal() ;
    Double_t errVal = sqrt(V(ivar,ivar)) ;

    // Make Plus variation
    ((RooRealVar*)paramList.at(ivar))->setVal(cenVal+errVal) ;
    plusVar.push_back(cloneFunc->getVal(nset)) ;

    // Make Minus variation
    ((RooRealVar*)paramList.at(ivar))->setVal(cenVal-errVal) ;
    minusVar.push_back(cloneFunc->getVal(nset)) ;

    ((RooRealVar*)paramList.at(ivar))->setVal(cenVal) ;
  }

  TMatrixDSym C(paramList.getSize()) ;
  vector<double> errVec(paramList.getSize()) ;
  for (int i=0 ; i<paramList.getSize() ; i++) {
    errVec[i] = sqrt(V(i,i)) ;
    for (int j=i ; j<paramList.getSize() ; j++) {
      C(i,j) = V(i,j)/sqrt(V(i,i)*V(j,j)) ;
      C(j,i) = C(i,j) ;
    }
  }

  // Make vector of variations
  TVectorD F(plusVar.size()) ;
  for (unsigned int j=0 ; j<plusVar.size() ; j++) {
    F[j] = (plusVar[j]-minusVar[j])/2 ;
  }

  // Calculate error in linear approximation from variations and correlation coefficient
  Double_t sum = F*(C*F) ;

  return sqrt(sum) ;
}










////////////////////////////////////////////////////////////////////////////////
/// Plot function or PDF on frame with support for visualization of the uncertainty encoded in the given fit result fr.
/// \param[in] frame RooPlot to plot on
/// \param[in] fr The RooFitResult, where errors can be extracted
/// \param[in] Z  The desired significance (width) of the error band
/// \param[in] params If non-zero, consider only the subset of the parameters in fr for the error evaluation
/// \param[in] argList Optional `RooCmdArg` that can be applied to a regular plotOn() operation
/// \param[in] linMethod By default (linMethod=kTRUE), a linearized error is shown.
/// \return The RooPlot the band was plotted on (for chaining of plotting commands).
///
/// The linearized error is calculated as follows:
/// \f[
///   \mathrm{error}(x) = Z * F_a(x) * \mathrm{Corr}(a,a') * F_{a'}^\mathrm{T}(x),
/// \f]
///
/// where
/// \f[
///     F_a(x) = \frac{ f(x,a+\mathrm{d}a) - f(x,a-\mathrm{d}a) }{2},
/// \f]
/// with \f$ f(x) \f$ the plotted curve and \f$ \mathrm{d}a \f$ taken from the fit result, and
/// \f$ \mathrm{Corr}(a,a') \f$ = the correlation matrix from the fit result, and \f$ Z \f$ = requested signifance (\f$ Z \sigma \f$ band)
///
/// The linear method is fast (required 2*N evaluations of the curve, where N is the number of parameters), but may
/// not be accurate in the presence of strong correlations (~>0.9) and at Z>2 due to linear and Gaussian approximations made
///
/// Alternatively, a more robust error is calculated using a sampling method. In this method a number of curves
/// is calculated with variations of the parameter values, as drawn from a multi-variate Gaussian p.d.f. that is constructed
/// from the fit results covariance matrix. The error(x) is determined by calculating a central interval that capture N% of the variations
/// for each valye of x, where N% is controlled by Z (i.e. Z=1 gives N=68%). The number of sampling curves is chosen to be such
/// that at least 30 curves are expected to be outside the N% interval, and is minimally 100 (e.g. Z=1->Ncurve=100, Z=2->Ncurve=659, Z=3->Ncurve=11111)
/// Intervals from the sampling method can be asymmetric, and may perform better in the presence of strong correlations, but may take (much)
/// longer to calculate.

RooPlot* RooAbsReal::plotOnWithErrorBand(RooPlot* frame,const RooFitResult& fr, Double_t Z,const RooArgSet* params, const RooLinkedList& argList, Bool_t linMethod) const
{
  RooLinkedList plotArgListTmp(argList) ;
  RooCmdConfig pc(Form("RooAbsPdf::plotOn(%s)",GetName())) ;
  pc.stripCmdList(plotArgListTmp,"VisualizeError,MoveToBack") ;

  // Strip any 'internal normalization' arguments from list
  RooLinkedList plotArgList ;
  for (auto * cmd : static_range_cast<RooCmdArg*>(plotArgListTmp)) {
    if (std::string("Normalization")==cmd->GetName()) {
      if (((RooCmdArg*)cmd)->getInt(1)!=0) {
      } else {
	plotArgList.Add(cmd) ;
      }
    } else {
      plotArgList.Add(cmd) ;
    }
  }

  // Generate central value curve
  RooLinkedList tmp(plotArgList) ;
  plotOn(frame,tmp) ;
  RooCurve* cenCurve = frame->getCurve() ;
  if(!cenCurve){
    coutE(Plotting) << ClassName() << "::" << GetName() << ":plotOnWithErrorBand: no curve for central value available" << endl;
    return frame;
  }
  frame->remove(0,kFALSE) ;

  RooCurve* band(0) ;
  if (!linMethod) {

    // *** Interval method ***
    //
    // Make N variations of parameters samples from V and visualize N% central interval where N% is defined from Z

    // Clone self for internal use
    RooAbsReal* cloneFunc = (RooAbsReal*) cloneTree() ;
    RooArgSet cloneParams;
    cloneFunc->getObservables(&fr.floatParsFinal(), cloneParams) ;
    RooArgSet errorParams{cloneParams};
    if(params) {
      // clear and fill errorParams only with parameters that both in params and cloneParams
      cloneParams.selectCommon(*params, errorParams);
    }

    // Generate 100 random parameter points distributed according to fit result covariance matrix
    RooAbsPdf* paramPdf = fr.createHessePdf(errorParams) ;
    Int_t n = Int_t(100./TMath::Erfc(Z/sqrt(2.))) ;
    if (n<100) n=100 ;

    coutI(Plotting) << "RooAbsReal::plotOn(" << GetName() << ") INFO: visualizing " << Z << "-sigma uncertainties in parameters "
		  << errorParams << " from fit result " << fr.GetName() << " using " << n << " samplings." << endl ;

    // Generate variation curves with above set of parameter values
    Double_t ymin = frame->GetMinimum() ;
    Double_t ymax = frame->GetMaximum() ;
    RooDataSet* d = paramPdf->generate(errorParams,n) ;
    vector<RooCurve*> cvec ;
    for (int i=0 ; i<d->numEntries() ; i++) {
      cloneParams.assign(*d->get(i)) ;
      RooLinkedList tmp2(plotArgList) ;
      cloneFunc->plotOn(frame,tmp2) ;
      cvec.push_back(frame->getCurve()) ;
      frame->remove(0,kFALSE) ;
    }
    frame->SetMinimum(ymin) ;
    frame->SetMaximum(ymax) ;


    // Generate upper and lower curve points from 68% interval around each point of central curve
    band = cenCurve->makeErrorBand(cvec,Z) ;

    // Cleanup
    delete paramPdf ;
    delete cloneFunc ;
    for (vector<RooCurve*>::iterator i=cvec.begin() ; i!=cvec.end() ; ++i) {
      delete (*i) ;
    }

  } else {

    // *** Linear Method ***
    //
    // Make a one-sigma up- and down fluctation for each parameter and visualize
    // a from a linearized calculation as follows
    //
    //   error(x) = F(a) C_aa' F(a')
    //
    //   Where F(a) = (f(x,a+da) - f(x,a-da))/2
    //   and C_aa' is the correlation matrix

    // Strip out parameters with zero error
    RooArgList fpf_stripped;
    RooFIter fi = fr.floatParsFinal().fwdIterator();
    RooRealVar *frv;
    while ((frv = (RooRealVar *)fi.next())) {
       if (frv->getError() > 1e-20) {
          fpf_stripped.add(*frv);
       }
    }

    // Clone self for internal use
    RooAbsReal* cloneFunc = (RooAbsReal*) cloneTree() ;
    RooArgSet cloneParams;
    cloneFunc->getObservables(&fpf_stripped, cloneParams) ;
    RooArgSet errorParams{cloneParams};
    if(params) {
      // clear and fill errorParams only with parameters that both in params and cloneParams
      cloneParams.selectCommon(*params, errorParams);
    }


    // Make list of parameter instances of cloneFunc in order of error matrix
    RooArgList paramList ;
    const RooArgList& fpf = fr.floatParsFinal() ;
    vector<int> fpf_idx ;
    for (Int_t i=0 ; i<fpf.getSize() ; i++) {
      RooAbsArg* par = errorParams.find(fpf[i].GetName()) ;
      if (par) {
	paramList.add(*par) ;
	fpf_idx.push_back(i) ;
      }
    }

    vector<RooCurve*> plusVar, minusVar ;

    // Create vector of plus,minus variations for each parameter

    TMatrixDSym V(paramList.getSize()==fr.floatParsFinal().getSize()?
		  fr.covarianceMatrix():
		  fr.reducedCovarianceMatrix(paramList)) ;


    for (Int_t ivar=0 ; ivar<paramList.getSize() ; ivar++) {

      RooRealVar& rrv = (RooRealVar&)fpf[fpf_idx[ivar]] ;

      Double_t cenVal = rrv.getVal() ;
      Double_t errVal = sqrt(V(ivar,ivar)) ;

      // Make Plus variation
      ((RooRealVar*)paramList.at(ivar))->setVal(cenVal+Z*errVal) ;


      RooLinkedList tmp2(plotArgList) ;
      cloneFunc->plotOn(frame,tmp2) ;
      plusVar.push_back(frame->getCurve()) ;
      frame->remove(0,kFALSE) ;


      // Make Minus variation
      ((RooRealVar*)paramList.at(ivar))->setVal(cenVal-Z*errVal) ;
      RooLinkedList tmp3(plotArgList) ;
      cloneFunc->plotOn(frame,tmp3) ;
      minusVar.push_back(frame->getCurve()) ;
      frame->remove(0,kFALSE) ;

      ((RooRealVar*)paramList.at(ivar))->setVal(cenVal) ;
    }

    TMatrixDSym C(paramList.getSize()) ;
    vector<double> errVec(paramList.getSize()) ;
    for (int i=0 ; i<paramList.getSize() ; i++) {
      errVec[i] = sqrt(V(i,i)) ;
      for (int j=i ; j<paramList.getSize() ; j++) {
	C(i,j) = V(i,j)/sqrt(V(i,i)*V(j,j)) ;
	C(j,i) = C(i,j) ;
      }
    }

    band = cenCurve->makeErrorBand(plusVar,minusVar,C,Z) ;


    // Cleanup
    delete cloneFunc ;
    for (vector<RooCurve*>::iterator i=plusVar.begin() ; i!=plusVar.end() ; ++i) {
      delete (*i) ;
    }
    for (vector<RooCurve*>::iterator i=minusVar.begin() ; i!=minusVar.end() ; ++i) {
      delete (*i) ;
    }

  }

  delete cenCurve ;
  if (!band) return frame ;

  // Define configuration for this method
  pc.defineString("drawOption","DrawOption",0,"F") ;
  pc.defineString("curveNameSuffix","CurveNameSuffix",0,"") ;
  pc.defineInt("lineColor","LineColor",0,-999) ;
  pc.defineInt("lineStyle","LineStyle",0,-999) ;
  pc.defineInt("lineWidth","LineWidth",0,-999) ;
  pc.defineInt("markerColor","MarkerColor",0,-999) ;
  pc.defineInt("markerStyle","MarkerStyle",0,-999) ;
  pc.defineDouble("markerSize","MarkerSize",0,-999) ;
  pc.defineInt("fillColor","FillColor",0,-999) ;
  pc.defineInt("fillStyle","FillStyle",0,-999) ;
  pc.defineString("curveName","Name",0,"") ;
  pc.defineInt("curveInvisible","Invisible",0,0) ;
  pc.defineInt("moveToBack","MoveToBack",0,0) ;
  pc.allowUndefined() ;

  // Process & check varargs
  pc.process(argList) ;
  if (!pc.ok(kTRUE)) {
    return frame ;
  }

  // Insert error band in plot frame
  frame->addPlotable(band,pc.getString("drawOption"),pc.getInt("curveInvisible")) ;

  // Optionally adjust line/fill attributes
  Int_t lineColor = pc.getInt("lineColor") ;
  Int_t lineStyle = pc.getInt("lineStyle") ;
  Int_t lineWidth = pc.getInt("lineWidth") ;
  Int_t markerColor = pc.getInt("markerColor") ;
  Int_t markerStyle = pc.getInt("markerStyle") ;
  Size_t markerSize  = pc.getDouble("markerSize") ;
  Int_t fillColor = pc.getInt("fillColor") ;
  Int_t fillStyle = pc.getInt("fillStyle") ;
  if (lineColor!=-999) frame->getAttLine()->SetLineColor(lineColor) ;
  if (lineStyle!=-999) frame->getAttLine()->SetLineStyle(lineStyle) ;
  if (lineWidth!=-999) frame->getAttLine()->SetLineWidth(lineWidth) ;
  if (fillColor!=-999) frame->getAttFill()->SetFillColor(fillColor) ;
  if (fillStyle!=-999) frame->getAttFill()->SetFillStyle(fillStyle) ;
  if (markerColor!=-999) frame->getAttMarker()->SetMarkerColor(markerColor) ;
  if (markerStyle!=-999) frame->getAttMarker()->SetMarkerStyle(markerStyle) ;
  if (markerSize!=-999) frame->getAttMarker()->SetMarkerSize(markerSize) ;

  // Adjust name if requested
  if (pc.getString("curveName",0,kTRUE)) {
    band->SetName(pc.getString("curveName",0,kTRUE)) ;
  } else if (pc.getString("curveNameSuffix",0,kTRUE)) {
    TString name(band->GetName()) ;
    name.Append(pc.getString("curveNameSuffix",0,kTRUE)) ;
    band->SetName(name.Data()) ;
  }

  // Move last inserted object to back to drawing stack if requested
  if (pc.getInt("moveToBack") && frame->numItems()>1) {
    frame->drawBefore(frame->getObject(0)->GetName(), frame->getCurve()->GetName());
  }


  return frame ;
}




////////////////////////////////////////////////////////////////////////////////
/// Utility function for plotOn(), perform general sanity check on frame to ensure safe plotting operations

Bool_t RooAbsReal::plotSanityChecks(RooPlot* frame) const
{
  // check that we are passed a valid plot frame to use
  if(0 == frame) {
    coutE(Plotting) << ClassName() << "::" << GetName() << ":plotOn: frame is null" << endl;
    return kTRUE;
  }

  // check that this frame knows what variable to plot
  RooAbsReal* var = frame->getPlotVar() ;
  if(!var) {
    coutE(Plotting) << ClassName() << "::" << GetName()
	 << ":plotOn: frame does not specify a plot variable" << endl;
    return kTRUE;
  }

  // check that the plot variable is not derived
  if(!dynamic_cast<RooAbsRealLValue*>(var)) {
    coutE(Plotting) << ClassName() << "::" << GetName() << ":plotOn: cannot plot variable \""
		    << var->GetName() << "\" of type " << var->ClassName() << endl;
    return kTRUE;
  }

  // check if we actually depend on the plot variable
  if(!this->dependsOn(*var)) {
    coutE(Plotting) << ClassName() << "::" << GetName() << ":plotOn: WARNING: variable is not an explicit dependent: "
		    << var->GetName() << endl;
  }

  return kFALSE ;
}




////////////////////////////////////////////////////////////////////////////////
/// Utility function for plotOn() that constructs the set of
/// observables to project when plotting ourselves as function of
/// 'plotVar'. 'allVars' is the list of variables that must be
/// projected, but may contain variables that we do not depend on. If
/// 'silent' is cleared, warnings about inconsistent input parameters
/// will be printed.

void RooAbsReal::makeProjectionSet(const RooAbsArg* plotVar, const RooArgSet* allVars,
				   RooArgSet& projectedVars, Bool_t silent) const
{
  cxcoutD(Plotting) << "RooAbsReal::makeProjectionSet(" << GetName() << ") plotVar = " << plotVar->GetName()
		    << " allVars = " << (allVars?(*allVars):RooArgSet()) << endl ;

  projectedVars.removeAll() ;
  if (!allVars) return ;

  // Start out with suggested list of variables
  projectedVars.add(*allVars) ;

  // Take out plot variable
  RooAbsArg *found= projectedVars.find(plotVar->GetName());
  if(found) {
    projectedVars.remove(*found);

    // Take out eventual servers of plotVar
    RooArgSet* plotServers = plotVar->getObservables(&projectedVars) ;
    TIterator* psIter = plotServers->createIterator() ;
    RooAbsArg* ps ;
    while((ps=(RooAbsArg*)psIter->Next())) {
      RooAbsArg* tmp = projectedVars.find(ps->GetName()) ;
      if (tmp) {
	cxcoutD(Plotting) << "RooAbsReal::makeProjectionSet(" << GetName() << ") removing " << tmp->GetName()
			  << " from projection set because it a server of " << plotVar->GetName() << endl ;
	projectedVars.remove(*tmp) ;
      }
    }
    delete psIter ;
    delete plotServers ;

    if (!silent) {
      coutW(Plotting) << "RooAbsReal::plotOn(" << GetName()
		      << ") WARNING: cannot project out frame variable ("
		      << found->GetName() << "), ignoring" << endl ;
    }
  }

  // Take out all non-dependents of function
  TIterator* iter = allVars->createIterator() ;
  RooAbsArg* arg ;
  while((arg=(RooAbsArg*)iter->Next())) {
    if (!dependsOnValue(*arg)) {
      projectedVars.remove(*arg,kTRUE) ;

      cxcoutD(Plotting) << "RooAbsReal::plotOn(" << GetName()
			<< ") function doesn't depend on projection variable "
			<< arg->GetName() << ", ignoring" << endl ;
    }
  }
  delete iter ;
}




////////////////////////////////////////////////////////////////////////////////
/// If true, the current pdf is a selected component (for use in plotting)

Bool_t RooAbsReal::isSelectedComp() const
{
  return _selectComp || _globalSelectComp ;
}



////////////////////////////////////////////////////////////////////////////////
/// Global switch controlling the activation of the selectComp() functionality

void RooAbsReal::globalSelectComp(Bool_t flag)
{
  _globalSelectComp = flag ;
}




////////////////////////////////////////////////////////////////////////////////
/// Create an interface adaptor f(vars) that binds us to the specified variables
/// (in arbitrary order). For example, calling bindVars({x1,x3}) on an object
/// F(x1,x2,x3,x4) returns an object f(x1,x3) that is evaluated using the
/// current values of x2 and x4. The caller takes ownership of the returned adaptor.

RooAbsFunc *RooAbsReal::bindVars(const RooArgSet &vars, const RooArgSet* nset, Bool_t clipInvalid) const
{
  RooAbsFunc *binding= new RooRealBinding(*this,vars,nset,clipInvalid);
  if(binding && !binding->isValid()) {
    coutE(InputArguments) << ClassName() << "::" << GetName() << ":bindVars: cannot bind to " << vars << endl ;
    delete binding;
    binding= 0;
  }
  return binding;
}



struct TreeReadBuffer {
  virtual ~TreeReadBuffer() = default;
  virtual operator double() = 0;
};


////////////////////////////////////////////////////////////////////////////////
/// Copy the cached value of another RooAbsArg to our cache.
/// Warning: This function just copies the cached values of source,
/// it is the callers responsibility to make sure the cache is clean.

void RooAbsReal::copyCache(const RooAbsArg* source, Bool_t /*valueOnly*/, Bool_t setValDirty)
{
  auto other = static_cast<const RooAbsReal*>(source);
  assert(dynamic_cast<const RooAbsReal*>(source));

  _value = other->_treeReadBuffer ? other->_treeReadBuffer->operator double() : other->_value;

  if (setValDirty) {
    setValueDirty() ;
  }
}


////////////////////////////////////////////////////////////////////////////////

void RooAbsReal::attachToVStore(RooVectorDataStore& vstore)
{
  RooVectorDataStore::RealVector* rv = vstore.addReal(this) ;
  rv->setBuffer(this,&_value) ;
}


namespace {
/// Helper for reading branches with various types from a TTree, and convert all to double.
template<typename T>
struct TypedTreeReadBuffer final : public TreeReadBuffer {
  operator double() override {
    return _value;
  }
  T _value;
};

/// Create a TreeReadBuffer to hold the specified type, and attach to the branch passed as argument.
/// \tparam T Type of branch to be read.
/// \param[in] branchName Attach to this branch.
/// \param[in] tree Tree to attach to.
template<typename T>
std::unique_ptr<TreeReadBuffer> createTreeReadBuffer(const TString& branchName, TTree& tree) {
  auto buf = new TypedTreeReadBuffer<T>();
  tree.SetBranchAddress(branchName.Data(), &buf->_value);
  return std::unique_ptr<TreeReadBuffer>(buf);
}

}


////////////////////////////////////////////////////////////////////////////////
/// Attach object to a branch of given TTree. By default it will
/// register the internal value cache RooAbsReal::_value as branch
/// buffer for a Double_t tree branch with the same name as this
/// object. If no Double_t branch is found with the name of this
/// object, this method looks for a Float_t Int_t, UChar_t and UInt_t, etc
/// branch. If any of these are found, a TreeReadBuffer
/// that branch is created, and saved in _treeReadBuffer.
/// TreeReadBuffer::operator double() can be used to convert the values.
/// This is used by copyCache().
void RooAbsReal::attachToTree(TTree& t, Int_t bufSize)
{
  // First determine if branch is taken
  TString cleanName(cleanBranchName()) ;
  TBranch* branch = t.GetBranch(cleanName) ;
  if (branch) {

    // Determine if existing branch is Float_t or Double_t
    TLeaf* leaf = (TLeaf*)branch->GetListOfLeaves()->At(0) ;

    // Check that leaf is _not_ an array
    Int_t dummy ;
    TLeaf* counterLeaf = leaf->GetLeafCounter(dummy) ;
    if (counterLeaf) {
      coutE(Eval) << "RooAbsReal::attachToTree(" << GetName() << ") ERROR: TTree branch " << GetName()
		  << " is an array and cannot be attached to a RooAbsReal" << endl ;
      return ;
    }

    TString typeName(leaf->GetTypeName()) ;


    // For different type names, store three items:
    // first: A tag attached to this instance. Not used inside RooFit, any more, but users might rely on it.
    // second: A function to attach
    std::map<std::string, std::pair<std::string, std::function<std::unique_ptr<TreeReadBuffer>()>>> typeMap {
      {"Float_t",   {"FLOAT_TREE_BRANCH",            [&](){ return createTreeReadBuffer<Float_t  >(cleanName, t); }}},
      {"Int_t",     {"INTEGER_TREE_BRANCH",          [&](){ return createTreeReadBuffer<Int_t    >(cleanName, t); }}},
      {"UChar_t",   {"BYTE_TREE_BRANCH",             [&](){ return createTreeReadBuffer<UChar_t  >(cleanName, t); }}},
      {"Bool_t",    {"BOOL_TREE_BRANCH",             [&](){ return createTreeReadBuffer<Bool_t   >(cleanName, t); }}},
      {"Char_t",    {"SIGNEDBYTE_TREE_BRANCH",       [&](){ return createTreeReadBuffer<Char_t   >(cleanName, t); }}},
      {"UInt_t",    {"UNSIGNED_INTEGER_TREE_BRANCH", [&](){ return createTreeReadBuffer<UInt_t   >(cleanName, t); }}},
      {"Long64_t",  {"LONG_TREE_BRANCH",             [&](){ return createTreeReadBuffer<Long64_t >(cleanName, t); }}},
      {"ULong64_t", {"UNSIGNED_LONG_TREE_BRANCH",    [&](){ return createTreeReadBuffer<ULong64_t>(cleanName, t); }}},
      {"Short_t",   {"SHORT_TREE_BRANCH",            [&](){ return createTreeReadBuffer<Short_t  >(cleanName, t); }}},
      {"UShort_t",  {"UNSIGNED_SHORT_TREE_BRANCH",   [&](){ return createTreeReadBuffer<UShort_t >(cleanName, t); }}},
    };

    auto typeDetails = typeMap.find(typeName.Data());
    if (typeDetails != typeMap.end()) {
      coutI(DataHandling) << "RooAbsReal::attachToTree(" << GetName() << ") TTree " << typeDetails->first << " branch " << GetName()
                  << " will be converted to double precision." << endl ;
      setAttribute(typeDetails->second.first.c_str(), true);
      _treeReadBuffer = typeDetails->second.second();
    } else {
      _treeReadBuffer = nullptr;

      if (!typeName.CompareTo("Double_t")) {
        t.SetBranchAddress(cleanName, &_value);
      }
      else {
        coutE(InputArguments) << "RooAbsReal::attachToTree(" << GetName() << ") data type " << typeName << " is not supported." << endl ;
      }
    }
  } else {

    TString format(cleanName);
    format.Append("/D");
    branch = t.Branch(cleanName, &_value, (const Text_t*)format, bufSize);
  }

}



////////////////////////////////////////////////////////////////////////////////
/// Fill the tree branch that associated with this object with its current value

void RooAbsReal::fillTreeBranch(TTree& t)
{
  // First determine if branch is taken
  TBranch* branch = t.GetBranch(cleanBranchName()) ;
  if (!branch) {
    coutE(Eval) << "RooAbsReal::fillTreeBranch(" << GetName() << ") ERROR: not attached to tree: " << cleanBranchName() << endl ;
    assert(0) ;
  }
  branch->Fill() ;

}



////////////////////////////////////////////////////////////////////////////////
/// (De)Activate associated tree branch

void RooAbsReal::setTreeBranchStatus(TTree& t, Bool_t active)
{
  TBranch* branch = t.GetBranch(cleanBranchName()) ;
  if (branch) {
    t.SetBranchStatus(cleanBranchName(),active?1:0) ;
  }
}



////////////////////////////////////////////////////////////////////////////////
/// Create a RooRealVar fundamental object with our properties. The new
/// object will be created without any fit limits.

RooAbsArg *RooAbsReal::createFundamental(const char* newname) const
{
  RooRealVar *fund= new RooRealVar(newname?newname:GetName(),GetTitle(),_value,getUnit());
  fund->removeRange();
  fund->setPlotLabel(getPlotLabel());
  fund->setAttribute("fundamentalCopy");
  return fund;
}



////////////////////////////////////////////////////////////////////////////////
/// Utility function for use in getAnalyticalIntegral(). If the
/// content of proxy 'a' occurs in set 'allDeps' then the argument
/// held in 'a' is copied from allDeps to analDeps

Bool_t RooAbsReal::matchArgs(const RooArgSet& allDeps, RooArgSet& analDeps,
			      const RooArgProxy& a) const
{
  TList nameList ;
  nameList.Add(new TObjString(a.absArg()->GetName())) ;
  Bool_t result = matchArgsByName(allDeps,analDeps,nameList) ;
  nameList.Delete() ;
  return result ;
}



////////////////////////////////////////////////////////////////////////////////
/// Utility function for use in getAnalyticalIntegral(). If the
/// contents of proxies a,b occur in set 'allDeps' then the arguments
/// held in a,b are copied from allDeps to analDeps

Bool_t RooAbsReal::matchArgs(const RooArgSet& allDeps, RooArgSet& analDeps,
			      const RooArgProxy& a, const RooArgProxy& b) const
{
  TList nameList ;
  nameList.Add(new TObjString(a.absArg()->GetName())) ;
  nameList.Add(new TObjString(b.absArg()->GetName())) ;
  Bool_t result = matchArgsByName(allDeps,analDeps,nameList) ;
  nameList.Delete() ;
  return result ;
}



////////////////////////////////////////////////////////////////////////////////
/// Utility function for use in getAnalyticalIntegral(). If the
/// contents of proxies a,b,c occur in set 'allDeps' then the arguments
/// held in a,b,c are copied from allDeps to analDeps

Bool_t RooAbsReal::matchArgs(const RooArgSet& allDeps, RooArgSet& analDeps,
			      const RooArgProxy& a, const RooArgProxy& b,
			      const RooArgProxy& c) const
{
  TList nameList ;
  nameList.Add(new TObjString(a.absArg()->GetName())) ;
  nameList.Add(new TObjString(b.absArg()->GetName())) ;
  nameList.Add(new TObjString(c.absArg()->GetName())) ;
  Bool_t result = matchArgsByName(allDeps,analDeps,nameList) ;
  nameList.Delete() ;
  return result ;
}



////////////////////////////////////////////////////////////////////////////////
/// Utility function for use in getAnalyticalIntegral(). If the
/// contents of proxies a,b,c,d occur in set 'allDeps' then the arguments
/// held in a,b,c,d are copied from allDeps to analDeps

Bool_t RooAbsReal::matchArgs(const RooArgSet& allDeps, RooArgSet& analDeps,
			      const RooArgProxy& a, const RooArgProxy& b,
			      const RooArgProxy& c, const RooArgProxy& d) const
{
  TList nameList ;
  nameList.Add(new TObjString(a.absArg()->GetName())) ;
  nameList.Add(new TObjString(b.absArg()->GetName())) ;
  nameList.Add(new TObjString(c.absArg()->GetName())) ;
  nameList.Add(new TObjString(d.absArg()->GetName())) ;
  Bool_t result = matchArgsByName(allDeps,analDeps,nameList) ;
  nameList.Delete() ;
  return result ;
}


////////////////////////////////////////////////////////////////////////////////
/// Utility function for use in getAnalyticalIntegral(). If the
/// contents of 'refset' occur in set 'allDeps' then the arguments
/// held in 'refset' are copied from allDeps to analDeps.

Bool_t RooAbsReal::matchArgs(const RooArgSet& allDeps, RooArgSet& analDeps,
			     const RooArgSet& refset) const
{
  TList nameList ;
  TIterator* iter = refset.createIterator() ;
  RooAbsArg* arg ;
  while ((arg=(RooAbsArg*)iter->Next())) {
    nameList.Add(new TObjString(arg->GetName())) ;
  }
  delete iter ;

  Bool_t result = matchArgsByName(allDeps,analDeps,nameList) ;
  nameList.Delete() ;
  return result ;
}



////////////////////////////////////////////////////////////////////////////////
/// Check if allArgs contains matching elements for each name in nameList. If it does,
/// add the corresponding args from allArgs to matchedArgs and return kTRUE. Otherwise
/// return kFALSE and do not change matchedArgs.

Bool_t RooAbsReal::matchArgsByName(const RooArgSet &allArgs, RooArgSet &matchedArgs,
				  const TList &nameList) const
{
  RooArgSet matched("matched");
  TIterator *iterator= nameList.MakeIterator();
  TObjString *name = 0;
  Bool_t isMatched(kTRUE);
  while((isMatched && (name= (TObjString*)iterator->Next()))) {
    RooAbsArg *found= allArgs.find(name->String().Data());
    if(found) {
      matched.add(*found);
    }
    else {
      isMatched= kFALSE;
    }
  }

  // nameList may not contain multiple entries with the same name
  // that are both matched
  if (isMatched && (matched.getSize()!=nameList.GetSize())) {
    isMatched = kFALSE ;
  }

  delete iterator;
  if(isMatched) matchedArgs.add(matched);
  return isMatched;
}



////////////////////////////////////////////////////////////////////////////////
/// Returns the default numeric integration configuration for all RooAbsReals

RooNumIntConfig* RooAbsReal::defaultIntegratorConfig()
{
  return &RooNumIntConfig::defaultConfig() ;
}


////////////////////////////////////////////////////////////////////////////////
/// Returns the specialized integrator configuration for _this_ RooAbsReal.
/// If this object has no specialized configuration, a null pointer is returned.

RooNumIntConfig* RooAbsReal::specialIntegratorConfig() const
{
  return _specIntegratorConfig ;
}


////////////////////////////////////////////////////////////////////////////////
/// Returns the specialized integrator configuration for _this_ RooAbsReal.
/// If this object has no specialized configuration, a null pointer is returned,
/// unless createOnTheFly is kTRUE in which case a clone of the default integrator
/// configuration is created, installed as specialized configuration, and returned

RooNumIntConfig* RooAbsReal::specialIntegratorConfig(Bool_t createOnTheFly)
{
  if (!_specIntegratorConfig && createOnTheFly) {
    _specIntegratorConfig = new RooNumIntConfig(*defaultIntegratorConfig()) ;
  }
  return _specIntegratorConfig ;
}



////////////////////////////////////////////////////////////////////////////////
/// Return the numeric integration configuration used for this object. If
/// a specialized configuration was associated with this object, that configuration
/// is returned, otherwise the default configuration for all RooAbsReals is returned

const RooNumIntConfig* RooAbsReal::getIntegratorConfig() const
{
  const RooNumIntConfig* config = specialIntegratorConfig() ;
  if (config) return config ;
  return defaultIntegratorConfig() ;
}


////////////////////////////////////////////////////////////////////////////////
/// Return the numeric integration configuration used for this object. If
/// a specialized configuration was associated with this object, that configuration
/// is returned, otherwise the default configuration for all RooAbsReals is returned

RooNumIntConfig* RooAbsReal::getIntegratorConfig()
{
  RooNumIntConfig* config = specialIntegratorConfig() ;
  if (config) return config ;
  return defaultIntegratorConfig() ;
}



////////////////////////////////////////////////////////////////////////////////
/// Set the given integrator configuration as default numeric integration
/// configuration for this object

void RooAbsReal::setIntegratorConfig(const RooNumIntConfig& config)
{
  if (_specIntegratorConfig) {
    delete _specIntegratorConfig ;
  }
  _specIntegratorConfig = new RooNumIntConfig(config) ;
}



////////////////////////////////////////////////////////////////////////////////
/// Remove the specialized numeric integration configuration associated
/// with this object

void RooAbsReal::setIntegratorConfig()
{
  if (_specIntegratorConfig) {
    delete _specIntegratorConfig ;
  }
  _specIntegratorConfig = 0 ;
}




////////////////////////////////////////////////////////////////////////////////
/// Interface function to force use of a given set of observables
/// to interpret function value. Needed for functions or p.d.f.s
/// whose shape depends on the choice of normalization such as
/// RooAddPdf

void RooAbsReal::selectNormalization(const RooArgSet*, Bool_t)
{
}




////////////////////////////////////////////////////////////////////////////////
/// Interface function to force use of a given normalization range
/// to interpret function value. Needed for functions or p.d.f.s
/// whose shape depends on the choice of normalization such as
/// RooAddPdf

void RooAbsReal::selectNormalizationRange(const char*, Bool_t)
{
}



////////////////////////////////////////////////////////////////////////////////
/// Advertise capability to determine maximum value of function for given set of
/// observables. If no direct generator method is provided, this information
/// will assist the accept/reject generator to operate more efficiently as
/// it can skip the initial trial sampling phase to empirically find the function
/// maximum

Int_t RooAbsReal::getMaxVal(const RooArgSet& /*vars*/) const
{
  return 0 ;
}



////////////////////////////////////////////////////////////////////////////////
/// Return maximum value for set of observables identified by code assigned
/// in getMaxVal

Double_t RooAbsReal::maxVal(Int_t /*code*/) const
{
  assert(1) ;
  return 0 ;
}



////////////////////////////////////////////////////////////////////////////////
/// Interface to insert remote error logging messages received by RooRealMPFE into current error loggin stream

void RooAbsReal::logEvalError(const RooAbsReal* originator, const char* origName, const char* message, const char* serverValueString)
{
  if (_evalErrorMode==Ignore) {
    return ;
  }

  if (_evalErrorMode==CountErrors) {
    _evalErrorCount++ ;
    return ;
  }

  static Bool_t inLogEvalError = kFALSE ;

  if (inLogEvalError) {
    return ;
  }
  inLogEvalError = kTRUE ;

  EvalError ee ;
  ee.setMessage(message) ;

  if (serverValueString) {
    ee.setServerValues(serverValueString) ;
  }

  if (_evalErrorMode==PrintErrors) {
   oocoutE((TObject*)0,Eval) << "RooAbsReal::logEvalError(" << "<STATIC>" << ") evaluation error, " << endl
		   << " origin       : " << origName << endl
		   << " message      : " << ee._msg << endl
		   << " server values: " << ee._srvval << endl ;
  } else if (_evalErrorMode==CollectErrors) {
    _evalErrorList[originator].first = origName ;
    _evalErrorList[originator].second.push_back(ee) ;
  }


  inLogEvalError = kFALSE ;
}



////////////////////////////////////////////////////////////////////////////////
/// Log evaluation error message. Evaluation errors may be routed through a different
/// protocol than generic RooFit warning message (which go straight through RooMsgService)
/// because evaluation errors can occur in very large numbers in the use of likelihood
/// evaluations. In logEvalError mode, controlled by global method enableEvalErrorLogging()
/// messages reported through this function are not printed but all stored in a list,
/// along with server values at the time of reporting. Error messages logged in this
/// way can be printed in a structured way, eliminating duplicates and with the ability
/// to truncate the list by printEvalErrors. This is the standard mode of error logging
/// during MINUIT operations. If enableEvalErrorLogging() is false, all errors
/// reported through this method are passed for immediate printing through RooMsgService.
/// A string with server names and values is constructed automatically for error logging
/// purposes, unless a custom string with similar information is passed as argument.

void RooAbsReal::logEvalError(const char* message, const char* serverValueString) const
{
  if (_evalErrorMode==Ignore) {
    return ;
  }

  if (_evalErrorMode==CountErrors) {
    _evalErrorCount++ ;
    return ;
  }

  static Bool_t inLogEvalError = kFALSE ;

  if (inLogEvalError) {
    return ;
  }
  inLogEvalError = kTRUE ;

  EvalError ee ;
  ee.setMessage(message) ;

  if (serverValueString) {
    ee.setServerValues(serverValueString) ;
  } else {
    string srvval ;
    ostringstream oss ;
    Bool_t first(kTRUE) ;
    for (Int_t i=0 ; i<numProxies() ; i++) {
      RooAbsProxy* p = getProxy(i) ;
      if (!p) continue ;
      //if (p->name()[0]=='!') continue ;
      if (first) {
	first=kFALSE ;
      } else {
	oss << ", " ;
      }
      p->print(oss,kTRUE) ;
    }
    ee.setServerValues(oss.str().c_str()) ;
  }

  ostringstream oss2 ;
  printStream(oss2,kName|kClassName|kArgs,kInline)  ;

  if (_evalErrorMode==PrintErrors) {
   coutE(Eval) << "RooAbsReal::logEvalError(" << GetName() << ") evaluation error, " << endl
	       << " origin       : " << oss2.str() << endl
	       << " message      : " << ee._msg << endl
	       << " server values: " << ee._srvval << endl ;
  } else if (_evalErrorMode==CollectErrors) {
    if (_evalErrorList[this].second.size() >= 2048) {
       // avoid overflowing the error list, so if there are very many, print
       // the oldest one first, and pop it off the list
       const EvalError& oee = _evalErrorList[this].second.front();
       // print to debug stream, since these would normally be suppressed, and
       // we do not want to increase the error count in the message service...
       ccoutD(Eval) << "RooAbsReal::logEvalError(" << GetName()
	           << ") delayed evaluation error, " << endl
                   << " origin       : " << oss2.str() << endl
                   << " message      : " << oee._msg << endl
                   << " server values: " << oee._srvval << endl ;
       _evalErrorList[this].second.pop_front();
    }
    _evalErrorList[this].first = oss2.str().c_str() ;
    _evalErrorList[this].second.push_back(ee) ;
  }

  inLogEvalError = kFALSE ;
  //coutE(Tracing) << "RooAbsReal::logEvalError(" << GetName() << ") message = " << message << endl ;
}




////////////////////////////////////////////////////////////////////////////////
/// Clear the stack of evaluation error messages

void RooAbsReal::clearEvalErrorLog()
{
  if (_evalErrorMode==PrintErrors) {
    return ;
  } else if (_evalErrorMode==CollectErrors) {
    _evalErrorList.clear() ;
  } else {
    _evalErrorCount = 0 ;
  }
}


////////////////////////////////////////////////////////////////////////////////
/// Retrieve bin boundaries if this distribution is binned in `obs`.
/// \param[in] obs Observable to retrieve boundaries for.
/// \param[in] xlo Beginning of range.
/// \param[in] xhi End of range.
/// \return The caller owns the returned list.
std::list<Double_t>* RooAbsReal::binBoundaries(RooAbsRealLValue& /*obs*/, Double_t /*xlo*/, Double_t /*xhi*/) const {
  return nullptr;
}


////////////////////////////////////////////////////////////////////////////////
/// Interface for returning an optional hint for initial sampling points when constructing a curve projected on observable `obs`.
/// \param[in] obs Observable to retrieve sampling hint for.
/// \param[in] xlo Beginning of range.
/// \param[in] xhi End of range.
/// \return The caller owns the returned list.
std::list<Double_t>* RooAbsReal::plotSamplingHint(RooAbsRealLValue& /*obs*/, Double_t /*xlo*/, Double_t /*xhi*/) const {
  return nullptr;
}

////////////////////////////////////////////////////////////////////////////////
/// Print all outstanding logged evaluation error on the given ostream. If maxPerNode
/// is zero, only the number of errors for each source (object with unique name) is listed.
/// If maxPerNode is greater than zero, up to maxPerNode detailed error messages are shown
/// per source of errors. A truncation message is shown if there were more errors logged
/// than shown.

void RooAbsReal::printEvalErrors(ostream& os, Int_t maxPerNode)
{
  if (_evalErrorMode == CountErrors) {
    os << _evalErrorCount << " errors counted" << endl ;
  }

  if (maxPerNode<0) return ;

  map<const RooAbsArg*,pair<string,list<EvalError> > >::iterator iter = _evalErrorList.begin() ;

  for(;iter!=_evalErrorList.end() ; ++iter) {
    if (maxPerNode==0) {

      // Only print node name with total number of errors
      os << iter->second.first ;
      //iter->first->printStream(os,kName|kClassName|kArgs,kInline)  ;
      os << " has " << iter->second.second.size() << " errors" << endl ;

    } else {

      // Print node name and details of 'maxPerNode' errors
      os << iter->second.first << endl ;
      //iter->first->printStream(os,kName|kClassName|kArgs,kSingleLine) ;

      Int_t i(0) ;
      std::list<EvalError>::iterator iter2 = iter->second.second.begin() ;
      for(;iter2!=iter->second.second.end() ; ++iter2, i++) {
	os << "     " << iter2->_msg << " @ " << iter2->_srvval << endl ;
	if (i>maxPerNode) {
	  os << "    ... (remaining " << iter->second.second.size() - maxPerNode << " messages suppressed)" << endl ;
	  break ;
	}
      }
    }
  }
}



////////////////////////////////////////////////////////////////////////////////
/// Return the number of logged evaluation errors since the last clearing.

Int_t RooAbsReal::numEvalErrors()
{
  if (_evalErrorMode==CountErrors) {
    return _evalErrorCount ;
  }

  Int_t ntot(0) ;
  map<const RooAbsArg*,pair<string,list<EvalError> > >::iterator iter = _evalErrorList.begin() ;
  for(;iter!=_evalErrorList.end() ; ++iter) {
    ntot += iter->second.second.size() ;
  }
  return ntot ;
}



////////////////////////////////////////////////////////////////////////////////
/// Fix the interpretation of the coefficient of any RooAddPdf component in
/// the expression tree headed by this object to the given set of observables.
///
/// If the force flag is false, the normalization choice is only fixed for those
/// RooAddPdf components that have the default 'automatic' interpretation of
/// coefficients (i.e. the interpretation is defined by the observables passed
/// to getVal()). If force is true, also RooAddPdf that already have a fixed
/// interpretation are changed to a new fixed interpretation.

void RooAbsReal::fixAddCoefNormalization(const RooArgSet& addNormSet, Bool_t force)
{
  RooArgSet* compSet = getComponents() ;
  TIterator* iter = compSet->createIterator() ;
  RooAbsArg* arg ;
  while((arg=(RooAbsArg*)iter->Next())) {
    RooAbsPdf* pdf = dynamic_cast<RooAbsPdf*>(arg) ;
    if (pdf) {
      if (addNormSet.getSize()>0) {
	pdf->selectNormalization(&addNormSet,force) ;
      } else {
	pdf->selectNormalization(0,force) ;
      }
    }
  }
  delete iter ;
  delete compSet ;
}



////////////////////////////////////////////////////////////////////////////////
/// Fix the interpretation of the coefficient of any RooAddPdf component in
/// the expression tree headed by this object to the given set of observables.
///
/// If the force flag is false, the normalization range choice is only fixed for those
/// RooAddPdf components that currently use the default full domain to interpret their
/// coefficients. If force is true, also RooAddPdf that already have a fixed
/// interpretation range are changed to a new fixed interpretation range.

void RooAbsReal::fixAddCoefRange(const char* rangeName, Bool_t force)
{
  RooArgSet* compSet = getComponents() ;
  TIterator* iter = compSet->createIterator() ;
  RooAbsArg* arg ;
  while((arg=(RooAbsArg*)iter->Next())) {
    RooAbsPdf* pdf = dynamic_cast<RooAbsPdf*>(arg) ;
    if (pdf) {
      pdf->selectNormalizationRange(rangeName,force) ;
    }
  }
  delete iter ;
  delete compSet ;
}



////////////////////////////////////////////////////////////////////////////////
/// Interface method for function objects to indicate their preferred order of observables
/// for scanning their values into a (multi-dimensional) histogram or RooDataSet. The observables
/// to be ordered are offered in argument 'obs' and should be copied in their preferred
/// order into argument 'orderdObs', This default implementation indicates no preference
/// and copies the original order of 'obs' into 'orderedObs'

void RooAbsReal::preferredObservableScanOrder(const RooArgSet& obs, RooArgSet& orderedObs) const
{
  // Dummy implementation, do nothing
  orderedObs.removeAll() ;
  orderedObs.add(obs) ;
}



////////////////////////////////////////////////////////////////////////////////
/// Calls createRunningIntegral(const RooArgSet&, const RooCmdArg&, const RooCmdArg&, const RooCmdArg&, const RooCmdArg&, const RooCmdArg&, const RooCmdArg&, const RooCmdArg&, const RooCmdArg&)

RooAbsReal* RooAbsReal::createRunningIntegral(const RooArgSet& iset, const RooArgSet& nset)
{
  return createRunningIntegral(iset,RooFit::SupNormSet(nset)) ;
}



////////////////////////////////////////////////////////////////////////////////
/// Create an object that represents the running integral of the function over one or more observables listed in iset, i.e.
/// \f[
///   \int_{x_\mathrm{lo}}^x f(x') \, \mathrm{d}x'
/// \f]
///
/// The actual integration calculation is only performed when the return object is evaluated. The name
/// of the integral object is automatically constructed from the name of the input function, the variables
/// it integrates and the range integrates over. The default strategy to calculate the running integrals is
///
///   - If the integrand (this object) supports analytical integration, construct an integral object
///     that calculate the running integrals value by calculating the analytical integral each
///     time the running integral object is evaluated
///
///   - If the integrand (this object) requires numeric integration to construct the running integral
///     create an object of class RooNumRunningInt which first samples the entire function and integrates
///     the sampled function numerically. This method has superior performance as there is no need to
///     perform a full (numeric) integration for each evaluation of the running integral object, but
///     only when one of its parameters has changed.
///
/// The choice of strategy can be changed with the ScanAll() argument, which forces the use of the
/// scanning technique implemented in RooNumRunningInt for all use cases, and with the ScanNone()
/// argument which forces the 'integrate each evaluation' technique for all use cases. The sampling
/// granularity for the scanning technique can be controlled with the ScanParameters technique
/// which allows to specify the number of samples to be taken, and to which order the resulting
/// running integral should be interpolated. The default values are 1000 samples and 2nd order
/// interpolation.
///
/// The following named arguments are accepted
/// | | Effect on integral creation
/// |-|-------------------------------
/// | `SupNormSet(const RooArgSet&)`         | Observables over which should be normalized _in addition_ to the integration observables
/// | `ScanParameters(Int_t nbins, Int_t intOrder)`    | Parameters for scanning technique of making CDF: number of sampled bins and order of interpolation applied on numeric cdf
/// | `ScanNum()`                            | Apply scanning technique if cdf integral involves numeric integration
/// | `ScanAll()`                            | Always apply scanning technique
/// | `ScanNone()`                           | Never apply scanning technique

RooAbsReal* RooAbsReal::createRunningIntegral(const RooArgSet& iset, const RooCmdArg& arg1, const RooCmdArg& arg2,
				 const RooCmdArg& arg3, const RooCmdArg& arg4, const RooCmdArg& arg5,
				 const RooCmdArg& arg6, const RooCmdArg& arg7, const RooCmdArg& arg8)
{
  // Define configuration for this method
  RooCmdConfig pc(Form("RooAbsReal::createRunningIntegral(%s)",GetName())) ;
  pc.defineObject("supNormSet","SupNormSet",0,0) ;
  pc.defineInt("numScanBins","ScanParameters",0,1000) ;
  pc.defineInt("intOrder","ScanParameters",1,2) ;
  pc.defineInt("doScanNum","ScanNum",0,1) ;
  pc.defineInt("doScanAll","ScanAll",0,0) ;
  pc.defineInt("doScanNon","ScanNone",0,0) ;
  pc.defineMutex("ScanNum","ScanAll","ScanNone") ;

  // Process & check varargs
  pc.process(arg1,arg2,arg3,arg4,arg5,arg6,arg7,arg8) ;
  if (!pc.ok(kTRUE)) {
    return 0 ;
  }

  // Extract values from named arguments
  const RooArgSet* snset = static_cast<const RooArgSet*>(pc.getObject("supNormSet",0)) ;
  RooArgSet nset ;
  if (snset) {
    nset.add(*snset) ;
  }
  Int_t numScanBins = pc.getInt("numScanBins") ;
  Int_t intOrder = pc.getInt("intOrder") ;
  Int_t doScanNum = pc.getInt("doScanNum") ;
  Int_t doScanAll = pc.getInt("doScanAll") ;
  Int_t doScanNon = pc.getInt("doScanNon") ;

  // If scanning technique is not requested make integral-based cdf and return
  if (doScanNon) {
    return createIntRI(iset,nset) ;
  }
  if (doScanAll) {
    return createScanRI(iset,nset,numScanBins,intOrder) ;
  }
  if (doScanNum) {
    RooRealIntegral* tmp = (RooRealIntegral*) createIntegral(iset) ;
    Int_t isNum= (tmp->numIntRealVars().getSize()==1) ;
    delete tmp ;

    if (isNum) {
      coutI(NumIntegration) << "RooAbsPdf::createRunningIntegral(" << GetName() << ") integration over observable(s) " << iset << " involves numeric integration," << endl
			    << "      constructing cdf though numeric integration of sampled pdf in " << numScanBins << " bins and applying order "
			    << intOrder << " interpolation on integrated histogram." << endl
			    << "      To override this choice of technique use argument ScanNone(), to change scan parameters use ScanParameters(nbins,order) argument" << endl ;
    }

    return isNum ? createScanRI(iset,nset,numScanBins,intOrder) : createIntRI(iset,nset) ;
  }
  return 0 ;
}



////////////////////////////////////////////////////////////////////////////////
/// Utility function for createRunningIntegral that construct an object
/// implementing the numeric scanning technique for calculating the running integral

RooAbsReal* RooAbsReal::createScanRI(const RooArgSet& iset, const RooArgSet& nset, Int_t numScanBins, Int_t intOrder)
{
  string name = string(GetName()) + "_NUMRUNINT_" + integralNameSuffix(iset,&nset).Data() ;
  RooRealVar* ivar = (RooRealVar*) iset.first() ;
  ivar->setBins(numScanBins,"numcdf") ;
  RooNumRunningInt* ret = new RooNumRunningInt(name.c_str(),name.c_str(),*this,*ivar,"numrunint") ;
  ret->setInterpolationOrder(intOrder) ;
  return ret ;
}



////////////////////////////////////////////////////////////////////////////////
/// Utility function for createRunningIntegral. It creates an
/// object implementing the standard (analytical) integration
/// technique for calculating the running integral.

RooAbsReal* RooAbsReal::createIntRI(const RooArgSet& iset, const RooArgSet& nset)
{
  // Make list of input arguments keeping only RooRealVars
  RooArgList ilist ;
  TIterator* iter2 = iset.createIterator() ;
  RooAbsArg* arg ;
  while((arg=(RooAbsArg*)iter2->Next())) {
    if (dynamic_cast<RooRealVar*>(arg)) {
      ilist.add(*arg) ;
    } else {
      coutW(InputArguments) << "RooAbsPdf::createRunningIntegral(" << GetName() << ") WARNING ignoring non-RooRealVar input argument " << arg->GetName() << endl ;
    }
  }
  delete iter2 ;

  RooArgList cloneList ;
  RooArgList loList ;
  RooArgSet clonedBranchNodes ;

  // Setup customizer that stores all cloned branches in our non-owning list
  RooCustomizer cust(*this,"cdf") ;
  cust.setCloneBranchSet(clonedBranchNodes) ;
  cust.setOwning(kFALSE) ;

  // Make integration observable x_prime for each observable x as well as an x_lowbound
  TIterator* iter = ilist.createIterator() ;
  RooRealVar* rrv ;
  while((rrv=(RooRealVar*)iter->Next())) {

    // Make clone x_prime of each c.d.f observable x represening running integral
    RooRealVar* cloneArg = (RooRealVar*) rrv->clone(Form("%s_prime",rrv->GetName())) ;
    cloneList.add(*cloneArg) ;
    cust.replaceArg(*rrv,*cloneArg) ;

    // Make clone x_lowbound of each c.d.f observable representing low bound of x
    RooRealVar* cloneLo = (RooRealVar*) rrv->clone(Form("%s_lowbound",rrv->GetName())) ;
    cloneLo->setVal(rrv->getMin()) ;
    loList.add(*cloneLo) ;

    // Make parameterized binning from [x_lowbound,x] for each x_prime
    RooParamBinning pb(*cloneLo,*rrv,100) ;
    cloneArg->setBinning(pb,"CDF") ;

  }
  delete iter ;

  RooAbsReal* tmp = (RooAbsReal*) cust.build() ;

  // Construct final normalization set for c.d.f = integrated observables + any extra specified by user
  RooArgSet finalNset(nset) ;
  finalNset.add(cloneList,kTRUE) ;
  RooAbsReal* cdf = tmp->createIntegral(cloneList,finalNset,"CDF") ;

  // Transfer ownership of cloned items to top-level c.d.f object
  cdf->addOwnedComponents(*tmp) ;
  cdf->addOwnedComponents(cloneList) ;
  cdf->addOwnedComponents(loList) ;

  return cdf ;
}


////////////////////////////////////////////////////////////////////////////////
/// Return a RooFunctor object bound to this RooAbsReal with given definition of observables
/// and parameters

RooFunctor* RooAbsReal::functor(const RooArgList& obs, const RooArgList& pars, const RooArgSet& nset) const
{
  RooArgSet* realObs = getObservables(obs) ;
  if (realObs->getSize() != obs.getSize()) {
    coutE(InputArguments) << "RooAbsReal::functor(" << GetName() << ") ERROR: one or more specified observables are not variables of this p.d.f" << endl ;
    delete realObs ;
    return 0 ;
  }
  RooArgSet* realPars = getObservables(pars) ;
  if (realPars->getSize() != pars.getSize()) {
    coutE(InputArguments) << "RooAbsReal::functor(" << GetName() << ") ERROR: one or more specified parameters are not variables of this p.d.f" << endl ;
    delete realPars ;
    return 0 ;
  }
  delete realObs ;
  delete realPars ;

  return new RooFunctor(*this,obs,pars,nset) ;
}



////////////////////////////////////////////////////////////////////////////////
/// Return a ROOT TF1,2,3 object bound to this RooAbsReal with given definition of observables
/// and parameters

TF1* RooAbsReal::asTF(const RooArgList& obs, const RooArgList& pars, const RooArgSet& nset) const
{
  // Check that specified input are indeed variables of this function
  RooArgSet realObs;
  getObservables(&obs, realObs) ;
  if (realObs.size() != obs.size()) {
    coutE(InputArguments) << "RooAbsReal::functor(" << GetName() << ") ERROR: one or more specified observables are not variables of this p.d.f" << endl ;
    return 0 ;
  }
  RooArgSet realPars;
  getObservables(&pars, realPars) ;
  if (realPars.size() != pars.size()) {
    coutE(InputArguments) << "RooAbsReal::functor(" << GetName() << ") ERROR: one or more specified parameters are not variables of this p.d.f" << endl ;
    return 0 ;
  }

  // Check that all obs and par are of type RooRealVar
  for (int i=0 ; i<obs.getSize() ; i++) {
    if (dynamic_cast<RooRealVar*>(obs.at(i))==0) {
      coutE(ObjectHandling) << "RooAbsReal::asTF(" << GetName() << ") ERROR: proposed observable " << obs.at(0)->GetName() << " is not of type RooRealVar" << endl ;
      return 0 ;
    }
  }
  for (int i=0 ; i<pars.getSize() ; i++) {
    if (dynamic_cast<RooRealVar*>(pars.at(i))==0) {
      coutE(ObjectHandling) << "RooAbsReal::asTF(" << GetName() << ") ERROR: proposed parameter " << pars.at(0)->GetName() << " is not of type RooRealVar" << endl ;
      return 0 ;
    }
  }

  // Create functor and TFx of matching dimension
  TF1* tf=0 ;
  RooFunctor* f ;
  switch(obs.getSize()) {
  case 1: {
    RooRealVar* x = (RooRealVar*)obs.at(0) ;
    f = functor(obs,pars,nset) ;
    tf = new TF1(GetName(),f,x->getMin(),x->getMax(),pars.getSize()) ;
    break ;
  }
  case 2: {
    RooRealVar* x = (RooRealVar*)obs.at(0) ;
    RooRealVar* y = (RooRealVar*)obs.at(1) ;
    f = functor(obs,pars,nset) ;
    tf = new TF2(GetName(),f,x->getMin(),x->getMax(),y->getMin(),y->getMax(),pars.getSize()) ;
    break ;
  }
  case 3: {
    RooRealVar* x = (RooRealVar*)obs.at(0) ;
    RooRealVar* y = (RooRealVar*)obs.at(1) ;
    RooRealVar* z = (RooRealVar*)obs.at(2) ;
    f = functor(obs,pars,nset) ;
    tf = new TF3(GetName(),f,x->getMin(),x->getMax(),y->getMin(),y->getMax(),z->getMin(),z->getMax(),pars.getSize()) ;
    break ;
  }
  default:
    coutE(InputArguments) << "RooAbsReal::asTF(" << GetName() << ") ERROR: " << obs.getSize()
			  << " observables specified, but a ROOT TFx can only have  1,2 or 3 observables" << endl ;
    return 0 ;
  }

  // Set initial parameter values of TFx to those of RooRealVars
  for (int i=0 ; i<pars.getSize() ; i++) {
    RooRealVar* p = (RooRealVar*) pars.at(i) ;
    tf->SetParameter(i,p->getVal()) ;
    tf->SetParName(i,p->GetName()) ;
    //tf->SetParLimits(i,p->getMin(),p->getMax()) ;
  }

  return tf ;
}


////////////////////////////////////////////////////////////////////////////////
/// Return function representing first, second or third order derivative of this function

RooDerivative* RooAbsReal::derivative(RooRealVar& obs, Int_t order, Double_t eps)
{
  string name=Form("%s_DERIV_%s",GetName(),obs.GetName()) ;
  string title=Form("Derivative of %s w.r.t %s ",GetName(),obs.GetName()) ;
  return new RooDerivative(name.c_str(),title.c_str(),*this,obs,order,eps) ;
}



////////////////////////////////////////////////////////////////////////////////
/// Return function representing first, second or third order derivative of this function

RooDerivative* RooAbsReal::derivative(RooRealVar& obs, const RooArgSet& normSet, Int_t order, Double_t eps)
{
  string name=Form("%s_DERIV_%s",GetName(),obs.GetName()) ;
  string title=Form("Derivative of %s w.r.t %s ",GetName(),obs.GetName()) ;
  return new RooDerivative(name.c_str(),title.c_str(),*this,obs,normSet,order,eps) ;
}



////////////////////////////////////////////////////////////////////////////////
/// Return function representing moment of function of given order.
/// \param[in] obs Observable to calculate the moments for
/// \param[in] order Order of the moment
/// \param[in] central If true, the central moment is given by \f$ \langle (x- \langle x \rangle )^2 \rangle \f$
/// \param[in] takeRoot Calculate the square root

RooAbsMoment* RooAbsReal::moment(RooRealVar& obs, Int_t order, Bool_t central, Bool_t takeRoot)
{
  string name=Form("%s_MOMENT_%d%s_%s",GetName(),order,(central?"C":""),obs.GetName()) ;
  string title=Form("%sMoment of order %d of %s w.r.t %s ",(central?"Central ":""),order,GetName(),obs.GetName()) ;
  if (order==1) return new RooFirstMoment(name.c_str(),title.c_str(),*this,obs) ;
  if (order==2) return new RooSecondMoment(name.c_str(),title.c_str(),*this,obs,central,takeRoot) ;
  return new RooMoment(name.c_str(),title.c_str(),*this,obs,order,central,takeRoot) ;
}


////////////////////////////////////////////////////////////////////////////////
/// Return function representing moment of p.d.f (normalized w.r.t given observables) of given order.
/// \param[in] obs Observable to calculate the moments for
/// \param[in] normObs Normalise w.r.t. these observables
/// \param[in] order Order of the moment
/// \param[in] central If true, the central moment is given by \f$ \langle (x- \langle x \rangle )^2 \rangle \f$
/// \param[in] takeRoot Calculate the square root
/// \param[in] intNormObs If true, the moment of the function integrated over all normalization observables is returned.

RooAbsMoment* RooAbsReal::moment(RooRealVar& obs, const RooArgSet& normObs, Int_t order, Bool_t central, Bool_t takeRoot, Bool_t intNormObs)
{
  string name=Form("%s_MOMENT_%d%s_%s",GetName(),order,(central?"C":""),obs.GetName()) ;
  string title=Form("%sMoment of order %d of %s w.r.t %s ",(central?"Central ":""),order,GetName(),obs.GetName()) ;

  if (order==1) return new RooFirstMoment(name.c_str(),title.c_str(),*this,obs,normObs,intNormObs) ;
  if (order==2) return new RooSecondMoment(name.c_str(),title.c_str(),*this,obs,normObs,central,takeRoot,intNormObs) ;
  return new RooMoment(name.c_str(),title.c_str(),*this,obs,normObs,order,central,takeRoot,intNormObs) ;
}



////////////////////////////////////////////////////////////////////////////////
///
/// Return value of x (in range xmin,xmax) at which function equals yval.
/// (Calculation is performed with Brent root finding algorithm)

Double_t RooAbsReal::findRoot(RooRealVar& x, Double_t xmin, Double_t xmax, Double_t yval)
{
  Double_t result(0) ;
  RooBrentRootFinder(RooRealBinding(*this,x)).findRoot(result,xmin,xmax,yval) ;
  return result ;
}




////////////////////////////////////////////////////////////////////////////////

RooGenFunction* RooAbsReal::iGenFunction(RooRealVar& x, const RooArgSet& nset)
{
  return new RooGenFunction(*this,x,RooArgList(),nset.getSize()>0?nset:RooArgSet(x)) ;
}



////////////////////////////////////////////////////////////////////////////////

RooMultiGenFunction* RooAbsReal::iGenFunction(const RooArgSet& observables, const RooArgSet& nset)
{
  return new RooMultiGenFunction(*this,observables,RooArgList(),nset.getSize()>0?nset:observables) ;
}




////////////////////////////////////////////////////////////////////////////////
/// Perform a \f$ \chi^2 \f$ fit to given histogram. By default the fit is executed through the MINUIT
/// commands MIGRAD, HESSE in succession
///
/// The following named arguments are supported
///
/// <table>
/// <tr><th> <th> Options to control construction of chi2
/// <tr><td> `Range(const char* name)`         <td> Fit only data inside range with given name
/// <tr><td> `Range(Double_t lo, Double_t hi)` <td> Fit only data inside given range. A range named "fit" is created on the fly on all observables.
///                                               Multiple comma separated range names can be specified.
/// <tr><td> `NumCPU(int num)`                 <td> Parallelize NLL calculation on num CPUs
/// <tr><td> `Optimize(Bool_t flag)`           <td> Activate constant term optimization (on by default)
/// <tr><td> `IntegrateBins()`                 <td> Integrate PDF within each bin. This sets the desired precision.
///
/// <tr><th> <th> Options to control flow of fit procedure
/// <tr><td> `InitialHesse(Bool_t flag)`      <td> Flag controls if HESSE before MIGRAD as well, off by default
/// <tr><td> `Hesse(Bool_t flag)`             <td> Flag controls if HESSE is run after MIGRAD, on by default
/// <tr><td> `Minos(Bool_t flag)`             <td> Flag controls if MINOS is run after HESSE, on by default
/// <tr><td> `Minos(const RooArgSet& set)`    <td> Only run MINOS on given subset of arguments
/// <tr><td> `Save(Bool_t flag)`              <td> Flac controls if RooFitResult object is produced and returned, off by default
/// <tr><td> `Strategy(Int_t flag)`           <td> Set Minuit strategy (0 through 2, default is 1)
/// <tr><td> `FitOptions(const char* optStr)` <td> Steer fit with classic options string (for backward compatibility). Use of this option
///                                              excludes use of any of the new style steering options.
///
/// <tr><th> <th> Options to control informational output
/// <tr><td> `Verbose(Bool_t flag)`           <td> Flag controls if verbose output is printed (NLL, parameter changes during fit
/// <tr><td> `Timer(Bool_t flag)`             <td> Time CPU and wall clock consumption of fit steps, off by default
/// <tr><td> `PrintLevel(Int_t level)`        <td> Set Minuit print level (-1 through 3, default is 1). At -1 all RooFit informational
///                                              messages are suppressed as well
/// <tr><td> `Warnings(Bool_t flag)`          <td> Enable or disable MINUIT warnings (enabled by default)
/// <tr><td> `PrintEvalErrors(Int_t numErr)`  <td> Control number of p.d.f evaluation errors printed per likelihood evaluation. A negative
///                                              value suppress output completely, a zero value will only print the error count per p.d.f component,
///                                              a positive value is will print details of each error up to numErr messages per p.d.f component.
/// </table>
///

RooFitResult* RooAbsReal::chi2FitTo(RooDataHist& data, const RooCmdArg& arg1,  const RooCmdArg& arg2,
				    const RooCmdArg& arg3,  const RooCmdArg& arg4, const RooCmdArg& arg5,
				    const RooCmdArg& arg6,  const RooCmdArg& arg7, const RooCmdArg& arg8)
{
  RooLinkedList l ;
  l.Add((TObject*)&arg1) ;  l.Add((TObject*)&arg2) ;
  l.Add((TObject*)&arg3) ;  l.Add((TObject*)&arg4) ;
  l.Add((TObject*)&arg5) ;  l.Add((TObject*)&arg6) ;
  l.Add((TObject*)&arg7) ;  l.Add((TObject*)&arg8) ;
  return chi2FitTo(data,l) ;

}



////////////////////////////////////////////////////////////////////////////////
/// \copydoc RooAbsReal::chi2FitTo(RooDataHist&,const RooCmdArg&,const RooCmdArg&,const RooCmdArg&,const RooCmdArg&,const RooCmdArg&,const RooCmdArg&,const RooCmdArg&,const RooCmdArg&)

RooFitResult* RooAbsReal::chi2FitTo(RooDataHist& data, const RooLinkedList& cmdList)
{
  // Select the pdf-specific commands
  RooCmdConfig pc(Form("RooAbsPdf::chi2FitTo(%s)",GetName())) ;

  // Pull arguments to be passed to chi2 construction from list
  RooLinkedList fitCmdList(cmdList) ;
  RooLinkedList chi2CmdList = pc.filterCmdList(fitCmdList,"Range,RangeWithName,NumCPU,Optimize,IntegrateBins") ;

  RooAbsReal* chi2 = createChi2(data,chi2CmdList) ;
  RooFitResult* ret = chi2FitDriver(*chi2,fitCmdList) ;

  // Cleanup
  delete chi2 ;
  return ret ;
}




////////////////////////////////////////////////////////////////////////////////
/// Create a \f$ \chi^2 \f$ variable from a histogram and this function.
///
/// The following named arguments are supported
///
///  | | Options to control construction of the \f$ \chi^2 \f$
///  |-|-----------------------------------------
///  | `DataError(RooAbsData::ErrorType)`  | Choose between Poisson errors and Sum-of-weights errors
///  | `NumCPU(Int_t)`                     | Activate parallel processing feature on N processes
///  | `Range()`                           | Calculate \f$ \chi^2 \f$ only in selected region
///  | `IntegrateBins()` | Integrate PDF within each bin. This sets the desired precision.
///
/// \param data Histogram with data
/// \return \f$ \chi^2 \f$ variable

RooAbsReal* RooAbsReal::createChi2(RooDataHist& data, const RooCmdArg& arg1,  const RooCmdArg& arg2,
				   const RooCmdArg& arg3,  const RooCmdArg& arg4, const RooCmdArg& arg5,
				   const RooCmdArg& arg6,  const RooCmdArg& arg7, const RooCmdArg& arg8)
{
  string name = Form("chi2_%s_%s",GetName(),data.GetName()) ;

  return new RooChi2Var(name.c_str(),name.c_str(),*this,data,arg1,arg2,arg3,arg4,arg5,arg6,arg7,arg8) ;
}




////////////////////////////////////////////////////////////////////////////////
/// \copydoc RooAbsReal::createChi2(RooDataHist&,const RooCmdArg&,const RooCmdArg&,const RooCmdArg&,const RooCmdArg&,const RooCmdArg&,const RooCmdArg&,const RooCmdArg&,const RooCmdArg&)
/// \param cmdList List with RooCmdArg() from the table

RooAbsReal* RooAbsReal::createChi2(RooDataHist& data, const RooLinkedList& cmdList)
{
  // Fill array of commands
  const RooCmdArg* cmds[8] ;
  TIterator* iter = cmdList.MakeIterator() ;
  Int_t i(0) ;
  RooCmdArg* arg ;
  while((arg=(RooCmdArg*)iter->Next())) {
    cmds[i++] = arg ;
  }
  for (;i<8 ; i++) {
    cmds[i] = &RooCmdArg::none() ;
  }
  delete iter ;

  return createChi2(data,*cmds[0],*cmds[1],*cmds[2],*cmds[3],*cmds[4],*cmds[5],*cmds[6],*cmds[7]) ;

}





////////////////////////////////////////////////////////////////////////////////
/// Perform a 2-D \f$ \chi^2 \f$ fit using a series of x and y values stored in the dataset `xydata`.
/// The y values can either be the event weights, or can be another column designated
/// by the YVar() argument. The y value must have errors defined for the \f$ \chi^2 \f$ to
/// be well defined.
///
/// <table>
/// <tr><th><th> Options to control construction of the \f$ \chi^2 \f$
/// <tr><td> `YVar(RooRealVar& yvar)`          <td>  Designate given column in dataset as Y value
/// <tr><td> `Integrate(Bool_t flag)`          <td>  Integrate function over range specified by X errors
///                                    rather than take value at bin center.
///
/// <tr><th><th> Options to control flow of fit procedure
/// <tr><td> `InitialHesse(Bool_t flag)`      <td>  Flag controls if HESSE before MIGRAD as well, off by default
/// <tr><td> `Hesse(Bool_t flag)`             <td>  Flag controls if HESSE is run after MIGRAD, on by default
/// <tr><td> `Minos(Bool_t flag)`             <td>  Flag controls if MINOS is run after HESSE, on by default
/// <tr><td> `Minos(const RooArgSet& set)`    <td>  Only run MINOS on given subset of arguments
/// <tr><td> `Save(Bool_t flag)`              <td>  Flac controls if RooFitResult object is produced and returned, off by default
/// <tr><td> `Strategy(Int_t flag)`           <td>  Set Minuit strategy (0 through 2, default is 1)
/// <tr><td> `FitOptions(const char* optStr)` <td>  Steer fit with classic options string (for backward compatibility). Use of this option
///                                   excludes use of any of the new style steering options.
///
/// <tr><th><th> Options to control informational output
/// <tr><td> `Verbose(Bool_t flag)`           <td>  Flag controls if verbose output is printed (NLL, parameter changes during fit
/// <tr><td> `Timer(Bool_t flag)`             <td>  Time CPU and wall clock consumption of fit steps, off by default
/// <tr><td> `PrintLevel(Int_t level)`        <td>  Set Minuit print level (-1 through 3, default is 1). At -1 all RooFit informational
///                                   messages are suppressed as well
/// <tr><td> `Warnings(Bool_t flag)`          <td>  Enable or disable MINUIT warnings (enabled by default)
/// <tr><td> `PrintEvalErrors(Int_t numErr)`  <td>  Control number of p.d.f evaluation errors printed per likelihood evaluation. A negative
///                                   value suppress output completely, a zero value will only print the error count per p.d.f component,
///                                   a positive value is will print details of each error up to numErr messages per p.d.f component.
/// </table>

RooFitResult* RooAbsReal::chi2FitTo(RooDataSet& xydata, const RooCmdArg& arg1,  const RooCmdArg& arg2,
				      const RooCmdArg& arg3,  const RooCmdArg& arg4, const RooCmdArg& arg5,
				      const RooCmdArg& arg6,  const RooCmdArg& arg7, const RooCmdArg& arg8)
{
  RooLinkedList l ;
  l.Add((TObject*)&arg1) ;  l.Add((TObject*)&arg2) ;
  l.Add((TObject*)&arg3) ;  l.Add((TObject*)&arg4) ;
  l.Add((TObject*)&arg5) ;  l.Add((TObject*)&arg6) ;
  l.Add((TObject*)&arg7) ;  l.Add((TObject*)&arg8) ;
  return chi2FitTo(xydata,l) ;
}




////////////////////////////////////////////////////////////////////////////////
/// \copydoc RooAbsReal::chi2FitTo(RooDataSet&,const RooCmdArg&,const RooCmdArg&,const RooCmdArg&,const RooCmdArg&,const RooCmdArg&,const RooCmdArg&,const RooCmdArg&,const RooCmdArg&)

RooFitResult* RooAbsReal::chi2FitTo(RooDataSet& xydata, const RooLinkedList& cmdList)
{
  // Select the pdf-specific commands
  RooCmdConfig pc(Form("RooAbsPdf::chi2FitTo(%s)",GetName())) ;

  // Pull arguments to be passed to chi2 construction from list
  RooLinkedList fitCmdList(cmdList) ;
  RooLinkedList chi2CmdList = pc.filterCmdList(fitCmdList,"YVar,Integrate") ;

  RooAbsReal* xychi2 = createChi2(xydata,chi2CmdList) ;
  RooFitResult* ret = chi2FitDriver(*xychi2,fitCmdList) ;

  // Cleanup
  delete xychi2 ;
  return ret ;
}




////////////////////////////////////////////////////////////////////////////////
/// Create a \f$ \chi^2 \f$ from a series of x and y values stored in a dataset.
/// The y values can either be the event weights (default), or can be another column designated
/// by the YVar() argument. The y value must have errors defined for the \f$ \chi^2 \f$ to
/// be well defined.
///
/// The following named arguments are supported
///
/// | | Options to control construction of the \f$ \chi^2 \f$
/// |-|-----------------------------------------
/// | `YVar(RooRealVar& yvar)`  | Designate given column in dataset as Y value
/// | `Integrate(Bool_t flag)`  | Integrate function over range specified by X errors rather than take value at bin center.
///

RooAbsReal* RooAbsReal::createChi2(RooDataSet& data, const RooCmdArg& arg1,  const RooCmdArg& arg2,
				     const RooCmdArg& arg3,  const RooCmdArg& arg4, const RooCmdArg& arg5,
				     const RooCmdArg& arg6,  const RooCmdArg& arg7, const RooCmdArg& arg8)
{
  RooLinkedList l ;
  l.Add((TObject*)&arg1) ;  l.Add((TObject*)&arg2) ;
  l.Add((TObject*)&arg3) ;  l.Add((TObject*)&arg4) ;
  l.Add((TObject*)&arg5) ;  l.Add((TObject*)&arg6) ;
  l.Add((TObject*)&arg7) ;  l.Add((TObject*)&arg8) ;
  return createChi2(data,l) ;
}



////////////////////////////////////////////////////////////////////////////////
/// See RooAbsReal::createChi2(RooDataSet&,const RooCmdArg&,const RooCmdArg&,const RooCmdArg&,const RooCmdArg&,const RooCmdArg&,const RooCmdArg&,const RooCmdArg&,const RooCmdArg&)

RooAbsReal* RooAbsReal::createChi2(RooDataSet& data, const RooLinkedList& cmdList)
{
  // Select the pdf-specific commands
  RooCmdConfig pc(Form("RooAbsPdf::fitTo(%s)",GetName())) ;

  pc.defineInt("integrate","Integrate",0,0) ;
  pc.defineObject("yvar","YVar",0,0) ;

  // Process and check varargs
  pc.process(cmdList) ;
  if (!pc.ok(kTRUE)) {
    return 0 ;
  }

  // Decode command line arguments
  Bool_t integrate = pc.getInt("integrate") ;
  RooRealVar* yvar = (RooRealVar*) pc.getObject("yvar") ;

  string name = Form("chi2_%s_%s",GetName(),data.GetName()) ;

  if (yvar) {
    return new RooXYChi2Var(name.c_str(),name.c_str(),*this,data,*yvar,integrate) ;
  } else {
    return new RooXYChi2Var(name.c_str(),name.c_str(),*this,data,integrate) ;
  }
}






////////////////////////////////////////////////////////////////////////////////
/// Internal driver function for chi2 fits

RooFitResult* RooAbsReal::chi2FitDriver(RooAbsReal& fcn, RooLinkedList& cmdList)
{
  // Select the pdf-specific commands
  RooCmdConfig pc(Form("RooAbsPdf::chi2FitDriver(%s)",GetName())) ;

  pc.defineString("fitOpt","FitOptions",0,"") ;

  pc.defineInt("optConst","Optimize",0,1) ;
  pc.defineInt("verbose","Verbose",0,0) ;
  pc.defineInt("doSave","Save",0,0) ;
  pc.defineInt("doTimer","Timer",0,0) ;
  pc.defineInt("plevel","PrintLevel",0,1) ;
  pc.defineInt("strat","Strategy",0,1) ;
  pc.defineInt("initHesse","InitialHesse",0,0) ;
  pc.defineInt("hesse","Hesse",0,1) ;
  pc.defineInt("minos","Minos",0,0) ;
  pc.defineInt("ext","Extended",0,2) ;
  pc.defineInt("numee","PrintEvalErrors",0,10) ;
  pc.defineInt("doWarn","Warnings",0,1) ;
  pc.defineString("mintype","Minimizer",0,"Minuit") ;
  pc.defineString("minalg","Minimizer",1,"minuit") ;
  pc.defineObject("minosSet","Minos",0,0) ;

  pc.defineMutex("FitOptions","Verbose") ;
  pc.defineMutex("FitOptions","Save") ;
  pc.defineMutex("FitOptions","Timer") ;
  pc.defineMutex("FitOptions","Strategy") ;
  pc.defineMutex("FitOptions","InitialHesse") ;
  pc.defineMutex("FitOptions","Hesse") ;
  pc.defineMutex("FitOptions","Minos") ;

  // Process and check varargs
  pc.process(cmdList) ;
  if (!pc.ok(kTRUE)) {
    return 0 ;
  }

  // Decode command line arguments
  const char* fitOpt = pc.getString("fitOpt",0,kTRUE) ;
  const char* minType = pc.getString("mintype","Minuit") ;
  const char* minAlg = pc.getString("minalg","minuit") ;
  Int_t optConst = pc.getInt("optConst") ;
  Int_t verbose  = pc.getInt("verbose") ;
  Int_t doSave   = pc.getInt("doSave") ;
  Int_t doTimer  = pc.getInt("doTimer") ;
  Int_t plevel    = pc.getInt("plevel") ;
  Int_t strat    = pc.getInt("strat") ;
  Int_t initHesse= pc.getInt("initHesse") ;
  Int_t hesse    = pc.getInt("hesse") ;
  Int_t minos    = pc.getInt("minos") ;
  Int_t numee    = pc.getInt("numee") ;
  Int_t doWarn   = pc.getInt("doWarn") ;
  const RooArgSet* minosSet = static_cast<RooArgSet*>(pc.getObject("minosSet")) ;

  RooFitResult *ret = 0 ;

  // Instantiate MINUIT
  RooMinimizer m(fcn) ;
  m.setMinimizerType(minType);

  if (doWarn==0) {
    // m.setNoWarn() ; WVE FIX THIS
  }

  m.setPrintEvalErrors(numee) ;
  if (plevel!=1) {
    m.setPrintLevel(plevel) ;
  }

  if (optConst) {
    // Activate constant term optimization
    m.optimizeConst(optConst);
  }

  if (fitOpt) {

    // Play fit options as historically defined
    // (code copied from RooMinimizer::fit() instead of calling said function to avoid deprecation warning)
    TString opts(fitOpt) ;
    opts.ToLower() ;

    // Initial configuration
    if (opts.Contains("v")) m.setVerbose(1) ;
    if (opts.Contains("t")) m.setProfile(1) ;
    if (opts.Contains("l")) m.setLogFile(Form("%s.log",fcn.GetName())) ;
    if (opts.Contains("c")) m.optimizeConst(1) ;

    // Fitting steps
    if (opts.Contains("0")) m.setStrategy(0) ;
    m.migrad() ;
    if (opts.Contains("0")) m.setStrategy(1) ;
    if (opts.Contains("h")||!opts.Contains("m")) m.hesse() ;
    if (!opts.Contains("m")) m.minos() ;

    ret = (opts.Contains("r")) ? m.save() : 0 ;

  } else {

    if (verbose) {
      // Activate verbose options
      m.setVerbose(1) ;
    }
    if (doTimer) {
      // Activate timer options
      m.setProfile(1) ;
    }

    if (strat!=1) {
      // Modify fit strategy
      m.setStrategy(strat) ;
    }

    if (initHesse) {
      // Initialize errors with hesse
      m.hesse() ;
    }

    // Minimize using migrad
    m.minimize(minType, minAlg) ;

    if (hesse) {
      // Evaluate errors with Hesse
      m.hesse() ;
    }

    if (minos) {
      // Evaluate errs with Minos
      if (minosSet) {
        m.minos(*minosSet) ;
      } else {
        m.minos() ;
      }
    }

    // Optionally return fit result
    if (doSave) {
      string name = Form("fitresult_%s",fcn.GetName()) ;
      string title = Form("Result of fit of %s ",GetName()) ;
      ret = m.save(name.c_str(),title.c_str()) ;
    }
  }

  // Cleanup
  return ret ;

}


////////////////////////////////////////////////////////////////////////////////
/// Return current evaluation error logging mode.

RooAbsReal::ErrorLoggingMode RooAbsReal::evalErrorLoggingMode()
{
  return _evalErrorMode ;
}

////////////////////////////////////////////////////////////////////////////////
/// Set evaluation error logging mode. Options are
///
/// PrintErrors - Print each error through RooMsgService() as it occurs
/// CollectErrors - Accumulate errors, but do not print them. A subsequent call
///                 to printEvalErrors() will print a summary
/// CountErrors - Accumulate error count, but do not print them.
///

void RooAbsReal::setEvalErrorLoggingMode(RooAbsReal::ErrorLoggingMode m)
{
  _evalErrorMode =  m;
}


////////////////////////////////////////////////////////////////////////////////

void RooAbsReal::setParameterizeIntegral(const RooArgSet& paramVars)
{
  RooFIter iter = paramVars.fwdIterator() ;
  RooAbsArg* arg ;
  string plist ;
  while((arg=iter.next())) {
    if (!dependsOnValue(*arg)) {
      coutW(InputArguments) << "RooAbsReal::setParameterizeIntegral(" << GetName()
			    << ") function does not depend on listed parameter " << arg->GetName() << ", ignoring" << endl ;
      continue ;
    }
    if (plist.size()>0) plist += ":" ;
    plist += arg->GetName() ;
  }
  setStringAttribute("CACHEPARAMINT",plist.c_str()) ;
}


////////////////////////////////////////////////////////////////////////////////
/// Evaluate this object for a batch/span of data points.
/// This is the backend used by getValues() to perform computations. A span pointing to the computation results
/// will be stored in `evalData`, and also be returned to getValues(), which then finalises the computation.
///
/// \note Derived classes should override this function to reach maximal performance. If this function is not overridden, the slower,
/// single-valued evaluate() will be called in a loop.
///
/// A computation proceeds as follows:
/// - Request input data from all our servers using `getValues(evalData, normSet)`. Those will return
///   - batches of size 1 if their value is constant over the entire dataset.
///   - batches of the size of the dataset stored in `evalData` otherwise.
///   If `evalData` already contains values for those objects, these will return data
///   without recomputing those.
/// - Create a new batch in `evalData` of the same size as those returned from the servers.
/// - Use the input data to perform the computations, and store those in the batch.
///
/// \note Error checking and normalisation (of PDFs) will be performed in getValues().
///
/// \param[in,out] evalData Object holding data that should be used in computations.
/// Computation results have to be stored here.
/// \param[in]  normSet  Optional normalisation set passed down to the servers of this object.
/// \return     Span pointing to the results. The memory is owned by `evalData`.
RooSpan<double> RooAbsReal::evaluateSpan(RooBatchCompute::RunContext& evalData, const RooArgSet* normSet) const {
<<<<<<< HEAD

  // Find leaves of the computation graph. Assign known data values to these.
  //
  // We can't use RooAbsArg::leafNodeServerList to find all leaves, sometimes a
  // RooAbsReal sits on top of a leaf in the computation graph but it doesn't
  // depend on it's values. The example here is a RooRealIntegral, which sets
  // the leaf values itself to integrate over them. That's why we only add the
  // parameters and observables here.
  RooArgSet allLeafs;
  RooArgSet parameters;
  RooArgSet observables;
  getParameters(normSet, parameters);
  getObservables(normSet, observables);
  allLeafs.add(parameters);
  allLeafs.add(observables);
=======

  // Find all servers that are serving real numbers to us, retrieve their batch data,
  // and switch them into "always clean" operating mode, so they return always the last-set value.
  struct ServerData {
    RooAbsReal* server;
    RooSpan<const double> batch;
    double oldValue;
    RooAbsArg::OperMode oldOperMode;
  };
  std::vector<ServerData> ourServers;
  std::size_t dataSize = 1;

  for (auto absArgServer : servers()) {
    if (absArgServer->IsA()->InheritsFrom(RooAbsReal::Class()) && absArgServer->isValueServer(*this)) {
      auto server = static_cast<RooAbsReal*>(absArgServer);
      ourServers.push_back({server,
          server->getValues(evalData, normSet),
          server->getVal(normSet),
          server->operMode()});
      // Prevent the server from evaluating; just return cached result, which we will side load:
      server->setOperMode(RooAbsArg::AClean);
      dataSize = std::max(dataSize, ourServers.back().batch.size());
    }
  }


  // Make sure that we restore all state when we finish:
  struct RestoreStateRAII {
    RestoreStateRAII(std::vector<ServerData>& servers) :
      _servers{servers} { }

    ~RestoreStateRAII() {
      for (auto& serverData : _servers) {
        serverData.server->setCachedValue(serverData.oldValue, true);
        serverData.server->setOperMode(serverData.oldOperMode);
      }
    }

    std::vector<ServerData>& _servers;
  } restoreState{ourServers};


  // Advising to implement the batch interface makes only sense if the batch was not a scalar.
  // Otherwise, there would be no speedup benefit.
  if(dataSize > 1 && RooMsgService::instance().isActive(this, RooFit::FastEvaluations, RooFit::INFO)) {
    coutI(FastEvaluations) << "The class " << IsA()->GetName() << " does not implement the faster batch evaluation interface."
        << " Consider requesting or implementing it to benefit from a speed up." << std::endl;
  }

>>>>>>> 54a757ac

  // For each event, write temporary values into our servers' caches, and run a single-value computation.
  auto outputData = evalData.makeBatch(this, dataSize);

  for (std::size_t i=0; i < outputData.size(); ++i) {
    for (auto& serv : ourServers) {
      serv.server->setCachedValue(serv.batch[std::min(i, serv.batch.size()-1)], /*notifyClients=*/ false);
    }

    outputData[i] = evaluate();
  }

  return outputData;
}


/** Base function for computing multiple values of a RooAbsReal
\param output The array where the results are stored
\param nEvents The number of events to be processed
\param dataMap A std::map containing the input data for the computations
**/ 
void RooAbsReal::computeBatch(cudaStream_t*, double* output, size_t nEvents, RooBatchCompute::DataMap& dataMap) const {

  // Find all servers that are serving real numbers to us, retrieve their batch data,
  // and switch them into "always clean" operating mode, so they return always the last-set value.
  struct ServerData {
    RooAbsArg* server;
    RooSpan<const double> batch;
    double oldValue;
    RooAbsArg::OperMode oldOperMode;
    bool hasOtherValueClients;
  };
  std::vector<ServerData> ourServers;
  std::size_t dataSize = 1;

  for (auto server : servers()) {
    if (server->isValueServer(*this)) {
      // maybe we are still missing inhibit dirty here
      auto oldOperMode = server->operMode();
      bool hasOtherValueClients = server->valueClients().size() > 1;
      // See note at the bottom of this function to learn why we can only set
      // the operation mode to "always clean" if there are no other value
      // clients.
      server->setOperMode(hasOtherValueClients ? RooAbsArg::Auto : RooAbsArg::AClean);
      ourServers.push_back({server,
          dataMap[server],
          dynamic_cast<RooAbsCategory const*>(server) ? static_cast<RooAbsCategory const*>(server)->getCurrentIndex() : static_cast<RooAbsReal const*>(server)->_value,
          oldOperMode,
          hasOtherValueClients});
      // Prevent the server from evaluating; just return cached result, which we will side load:
      dataSize = std::max(dataSize, ourServers.back().batch.size());
    }
  }

<<<<<<< HEAD
  size_t dataSize=1;
  for (auto& i:leafValues) {
    dataSize=std::max(dataSize, i.size());
  }

  // Advising to implement the batch interface makes only sense if the batch was not a scalar.
  // Otherwise, there would be no speedup benefit.
  if(dataSize > 1) {
    if (RooMsgService::instance().isActive(this, RooFit::FastEvaluations, RooFit::INFO)) {
      coutI(FastEvaluations) << "The class " << IsA()->GetName() << " does not implement the faster batch evaluation interface."
          << " Consider requesting or implementing it to benefit from a speed up." << std::endl;
    }
  }

  auto outputData = evalData.makeBatch(this, dataSize);
=======
>>>>>>> 54a757ac

  // Make sure that we restore all state when we finish:
  struct RestoreStateRAII {
    RestoreStateRAII(std::vector<ServerData>& servers) :
      _servers{servers} { }

    ~RestoreStateRAII() {
      for (auto& serverData : _servers) {
        serverData.server->setCachedValue(serverData.oldValue, true);
        serverData.server->setOperMode(serverData.oldOperMode);
      }
    }

    std::vector<ServerData>& _servers;
  } restoreState{ourServers};


  // Advising to implement the batch interface makes only sense if the batch was not a scalar.
  // Otherwise, there would be no speedup benefit.
  if(dataSize > 1 && RooMsgService::instance().isActive(this, RooFit::FastEvaluations, RooFit::INFO)) {
    coutI(FastEvaluations) << "The class " << IsA()->GetName() << " does not implement the faster batch evaluation interface."
        << " Consider requesting or implementing it to benefit from a speed up." << std::endl;
  }


  // For each event, write temporary values into our servers' caches, and run a single-value computation.

  for (std::size_t i=0; i < nEvents; ++i) {
    for (auto& serv : ourServers) {
      // When we set the cached Value, we must be careful with the false
      // conclusion that notifying the clients is not necessary even if we will
      // forcibly call `evaluate()` a few lines below anyway! There are classes
      // like the `RooAbsAnaConvPdf` that have an internal computation graph,
      // and if we don't notify the clients these internal nodes don't get
      // re-evaluated. Therefore, not notifying the clients is only safe if
      // there are no other clients not evaluated in batch mode. One might
      // thing that notifying the clients is expensive because the notification
      // will recurse up through all the computation graph, but for this reason
      // the RooFitDriver sets the operation mode of all nodes it evaluates to
      // `ADirty` such that the propagation of the dirty flag is prevented.
      //
      // Possible optimization here: right now, we check if there are other
      // clients besides us as a heuristic to tell if there are no other
      // clients not evaluated in batch mode. The assumption that all other
      // clients are not evaluated by the RooFitDriver is of course wrong. The
      // computation graph can be analyzed more thoroughly to only enable the
      // client notification is this case. This will require some interface
      // extension of the RooFit batch mode functions, so it's only worth to
      // implement it if this client notification turns out to be a bottleneck.
      serv.server->setCachedValue(serv.batch[std::min(i, serv.batch.size()-1)], /*notifyClients=*/ serv.hasOtherValueClients);
    }

    output[i] = evaluate();
  }
}




Double_t RooAbsReal::_DEBUG_getVal(const RooArgSet* normalisationSet) const {

  const bool tmpFast = _fast;
  const double tmp = _value;

  double fullEval = 0.;
  try {
    fullEval = getValV(normalisationSet);
  }
  catch (CachingError& error) {
    throw CachingError(std::move(error),
        FormatPdfTree() << *this);
  }

  const double ret = (_fast && !_inhibitDirty) ? _value : fullEval;

  if (std::isfinite(ret) && ( ret != 0. ? (ret - fullEval)/ret : ret - fullEval) > 1.E-9) {
#ifndef NDEBUG
    gSystem->StackTrace();
#endif
    FormatPdfTree formatter;
    formatter << "--> (Scalar computation wrong here:)\n"
            << GetName() << " " << this << " _fast=" << tmpFast
            << "\n\tcached _value=" << std::setprecision(16) << tmp
            << "\n\treturning    =" << ret
            << "\n\trecomputed   =" << fullEval
            << "\n\tnew _value   =" << _value << "] ";
    formatter << "\nServers:";
    for (const auto server : _serverList) {
      formatter << "\n  ";
      server->printStream(formatter.stream(), kName | kClassName | kArgs | kExtras | kAddress | kValue, kInline);
    }

    throw CachingError(formatter);
  }

  return ret;
}


////////////////////////////////////////////////////////////////////////////////
/// Walk through expression tree headed by the `this` object, and check a batch computation.
///
/// Check if the results in `evalData` for event `evtNo` are identical to the current value of the nodes.
/// If a difference is found, an exception is thrown, and propagates up the expression tree. The tree is formatted
/// to see where the computation error happened.
/// @param evalData Data with results of batch computation. This is checked against the current value of the expression tree.
/// @param evtNo    Event from `evalData` to check for.
/// @param normSet  Optional normalisation set that was used in computation.
/// @param relAccuracy Accuracy required for passing the check.
void RooAbsReal::checkBatchComputation(const RooBatchCompute::RunContext& evalData, std::size_t evtNo, const RooArgSet* normSet, double relAccuracy) const {
  for (const auto server : _serverList) {
    try {
      auto realServer = dynamic_cast<RooAbsReal*>(server);
      if (realServer)
        realServer->checkBatchComputation(evalData, evtNo, normSet, relAccuracy);
    } catch (CachingError& error) {
      throw CachingError(std::move(error),
          FormatPdfTree() << *this);
    }
  }

  const auto item = evalData.spans.find(this);
  if (item == evalData.spans.end())
    return;

  auto batch = item->second;
  const double value = getVal(normSet);
  const double batchVal = batch.size() == 1 ? batch[0] : batch[evtNo];
  const double relDiff = value != 0. ? (value - batchVal)/value : value - batchVal;

  if (fabs(relDiff) > relAccuracy && fabs(value) > 1.E-300) {
    FormatPdfTree formatter;
    formatter << "--> (Batch computation wrong:)\n";
    printStream(formatter.stream(), kName | kClassName | kArgs | kExtras | kAddress, kInline);
    formatter << "\n batch=" << batch.data() << " size=" << batch.size() << std::setprecision(17)
    << "\n batch[" << std::setw(7) << evtNo-1 << "]=     " << (evtNo > 0 && evtNo - 1 < batch.size() ? std::to_string(batch[evtNo-1]) : "---")
    << "\n batch[" << std::setw(7) << evtNo   << "]=     " << batchVal << " !!!"
    << "\n expected ('value'): " << value
    << "\n eval(unnorm.)     : " << evaluate()
    << "\n delta         " <<                     " =     " << value - batchVal
    << "\n rel delta     " <<                     " =     " << relDiff
    << "\n _batch[" << std::setw(7) << evtNo+1 << "]=     " << (batch.size() > evtNo+1 ? std::to_string(batch[evtNo+1]) : "---");



    formatter << "\nServers: ";
    for (const auto server : _serverList) {
      formatter << "\n - ";
      server->printStream(formatter.stream(), kName | kClassName | kArgs | kExtras | kAddress | kValue, kInline);
      formatter << std::setprecision(17);

      auto serverAsReal = dynamic_cast<RooAbsReal*>(server);
      if (serverAsReal) {
        auto serverBatch = evalData.spans.count(serverAsReal) != 0 ? evalData.spans.find(serverAsReal)->second : RooSpan<const double>();
        if (serverBatch.size() > evtNo) {
          formatter << "\n   _batch[" << evtNo-1 << "]=" << (serverBatch.size() > evtNo-1 ? std::to_string(serverBatch[evtNo-1]) : "---")
                    << "\n   _batch[" << evtNo << "]=" << serverBatch[evtNo]
                    << "\n   _batch[" << evtNo+1 << "]=" << (serverBatch.size() > evtNo+1 ? std::to_string(serverBatch[evtNo+1]) : "---");
        }
        else {
          formatter << std::setprecision(17)
          << "\n   getVal()=" << serverAsReal->getVal(normSet);
        }
      }
    }

    throw CachingError(formatter);
  }
}<|MERGE_RESOLUTION|>--- conflicted
+++ resolved
@@ -4836,23 +4836,6 @@
 /// \param[in]  normSet  Optional normalisation set passed down to the servers of this object.
 /// \return     Span pointing to the results. The memory is owned by `evalData`.
 RooSpan<double> RooAbsReal::evaluateSpan(RooBatchCompute::RunContext& evalData, const RooArgSet* normSet) const {
-<<<<<<< HEAD
-
-  // Find leaves of the computation graph. Assign known data values to these.
-  //
-  // We can't use RooAbsArg::leafNodeServerList to find all leaves, sometimes a
-  // RooAbsReal sits on top of a leaf in the computation graph but it doesn't
-  // depend on it's values. The example here is a RooRealIntegral, which sets
-  // the leaf values itself to integrate over them. That's why we only add the
-  // parameters and observables here.
-  RooArgSet allLeafs;
-  RooArgSet parameters;
-  RooArgSet observables;
-  getParameters(normSet, parameters);
-  getObservables(normSet, observables);
-  allLeafs.add(parameters);
-  allLeafs.add(observables);
-=======
 
   // Find all servers that are serving real numbers to us, retrieve their batch data,
   // and switch them into "always clean" operating mode, so they return always the last-set value.
@@ -4902,7 +4885,6 @@
         << " Consider requesting or implementing it to benefit from a speed up." << std::endl;
   }
 
->>>>>>> 54a757ac
 
   // For each event, write temporary values into our servers' caches, and run a single-value computation.
   auto outputData = evalData.makeBatch(this, dataSize);
@@ -4957,24 +4939,6 @@
     }
   }
 
-<<<<<<< HEAD
-  size_t dataSize=1;
-  for (auto& i:leafValues) {
-    dataSize=std::max(dataSize, i.size());
-  }
-
-  // Advising to implement the batch interface makes only sense if the batch was not a scalar.
-  // Otherwise, there would be no speedup benefit.
-  if(dataSize > 1) {
-    if (RooMsgService::instance().isActive(this, RooFit::FastEvaluations, RooFit::INFO)) {
-      coutI(FastEvaluations) << "The class " << IsA()->GetName() << " does not implement the faster batch evaluation interface."
-          << " Consider requesting or implementing it to benefit from a speed up." << std::endl;
-    }
-  }
-
-  auto outputData = evalData.makeBatch(this, dataSize);
-=======
->>>>>>> 54a757ac
 
   // Make sure that we restore all state when we finish:
   struct RestoreStateRAII {
